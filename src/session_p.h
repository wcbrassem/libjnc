/**
 * \file session_p.h
 * \author Radek Krejci <rkrejci@cesnet.cz>
 * \author Michal Vasko <mvasko@cesnet.cz>
 * \brief libnetconf2 session manipulation
 *
 * Copyright (c) 2017 CESNET, z.s.p.o.
 *
 * This source code is licensed under BSD 3-Clause License (the "License").
 * You may not use this file except in compliance with the License.
 * You may obtain a copy of the License at
 *
 *     https://opensource.org/licenses/BSD-3-Clause
 */

#ifndef NC_SESSION_PRIVATE_H_
#define NC_SESSION_PRIVATE_H_

#include <stdint.h>
#include <pthread.h>

#include <libyang/libyang.h>

#include "libnetconf.h"
#include "netconf.h"
#include "session.h"
#include "messages_client.h"

#ifdef NC_ENABLED_SSH

#   include <libssh/libssh.h>
#   include <libssh/callbacks.h>
#   include <libssh/server.h>

/* seconds */
#   define NC_SSH_TIMEOUT 10
/* number of all supported authentication methods */
#   define NC_SSH_AUTH_COUNT 3

/* ACCESS unlocked */
struct nc_client_ssh_opts {
    /* SSH authentication method preferences */
    struct {
        NC_SSH_AUTH_TYPE type;
        int16_t value;
    } auth_pref[NC_SSH_AUTH_COUNT];

    /* SSH key pairs */
    struct {
        char *pubkey_path;
        char *privkey_path;
        int8_t privkey_crypt;
    } *keys;
    uint16_t key_count;

    /* SSH authentication callbacks */
    int (*auth_hostkey_check)(const char *hostname, ssh_session session);
    char *(*auth_password)(const char *, const char *);
    char *(*auth_interactive)(const char *, const char *, const char *, int);
    char *(*auth_privkey_passphrase)(const char *);

    char *username;
};

/* ACCESS locked, separate locks */
struct nc_server_ssh_opts {
    /* SSH bind options */
    const char **hostkeys;
    uint8_t hostkey_count;
    const char *banner;

    int auth_methods;
    uint16_t auth_attempts;
    uint16_t auth_timeout;
};

#endif /* NC_ENABLED_SSH */

#ifdef NC_ENABLED_TLS

#   include <openssl/bio.h>
#   include <openssl/ssl.h>

/* ACCESS unlocked */
struct nc_client_tls_opts {
    char *cert_path;
    char *key_path;
    char *ca_file;
    char *ca_dir;
    int8_t tls_ctx_change;
    SSL_CTX *tls_ctx;

    char *crl_file;
    char *crl_dir;
    int8_t crl_store_change;
    X509_STORE *crl_store;
};

/* ACCESS locked, separate locks */
struct nc_server_tls_opts {
    const char *server_cert;
    const char **trusted_cert_lists;
    uint16_t trusted_cert_list_count;
    const char *trusted_ca_file;
    const char *trusted_ca_dir;
    X509_STORE *crl_store;

    struct nc_ctn {
        uint32_t id;
        const char *fingerprint;
        NC_TLS_CTN_MAPTYPE map_type;
        const char *name;
        struct nc_ctn *next;
    } *ctn;
};

#endif /* NC_ENABLED_TLS */

/* ACCESS unlocked */
struct nc_client_opts {
    char *schema_searchpath;

    struct nc_bind {
        const char *address;
        uint16_t port;
        int sock;
        int pollin;
    } *ch_binds;
    NC_TRANSPORT_IMPL *ch_bind_ti;
    uint16_t ch_bind_count;
};

struct nc_server_opts {
    /* ACCESS unlocked (dictionary locked internally in libyang) */
    struct ly_ctx *ctx;

    /* ACCESS unlocked */
    NC_WD_MODE wd_basic_mode;
    int wd_also_supported;
    unsigned int capabilities_count;
    const char **capabilities;

    /* ACCESS unlocked */
    uint16_t hello_timeout;
    uint16_t idle_timeout;
#ifdef NC_ENABLED_TLS
    int (*user_verify_clb)(const struct nc_session *session);

    int (*server_cert_clb)(const char *name, void *user_data, char **cert_path, char **cert_data,char **privkey_path,
                           char **privkey_data, int *privkey_data_rsa);
    void *server_cert_data;
    void (*server_cert_data_free)(void *data);

    int (*trusted_cert_list_clb)(const char *name, void *user_data, char ***cert_paths, int *cert_path_count,
                                 char ***cert_data, int *cert_data_count);
    void *trusted_cert_list_data;
    void (*trusted_cert_list_data_free)(void *data);
#endif

#ifdef NC_ENABLED_SSH
    /* ACCESS locked with authkey_lock */
    struct {
        const char *path;
        const char *base64;
        NC_SSH_KEY_TYPE type;
        const char *username;
    } *authkeys;
    uint16_t authkey_count;
    pthread_mutex_t authkey_lock;

    int (*hostkey_clb)(const char *name, void *user_data, char **privkey_path, char **privkey_data, int *privkey_data_rsa);
    void *hostkey_data;
    void (*hostkey_data_free)(void *data);
#endif

    /* ACCESS locked, add/remove endpts/binds - bind_lock + WRITE endpt_lock (strict order!)
     *                modify endpts - WRITE endpt_lock
     *                access endpts - READ endpt_lock
     *                modify/poll binds - bind_lock */
    struct nc_bind *binds;
    pthread_mutex_t bind_lock;
    struct nc_endpt {
        const char *name;
        NC_TRANSPORT_IMPL ti;
        union {
#ifdef NC_ENABLED_SSH
            struct nc_server_ssh_opts *ssh;
#endif
#ifdef NC_ENABLED_TLS
            struct nc_server_tls_opts *tls;
#endif
        } opts;
    } *endpts;
    uint16_t endpt_count;
    pthread_rwlock_t endpt_lock;

    /* ACCESS locked, add/remove CH clients - WRITE lock ch_client_lock
     *                modify CH clients - READ lock ch_client_lock + ch_client_lock */
    struct nc_ch_client {
        const char *name;
        NC_TRANSPORT_IMPL ti;
        struct nc_ch_endpt {
            const char *name;
            const char *address;
            uint16_t port;
        } *ch_endpts;
        uint16_t ch_endpt_count;
        union {
#ifdef NC_ENABLED_SSH
            struct nc_server_ssh_opts *ssh;
#endif
#ifdef NC_ENABLED_TLS
            struct nc_server_tls_opts *tls;
#endif
        } opts;
        NC_CH_CONN_TYPE conn_type;
        union {
            struct {
                uint32_t idle_timeout;
                uint16_t ka_max_wait;
                uint8_t ka_max_attempts;
            } persist;
            struct {
                uint16_t idle_timeout;
                uint16_t reconnect_timeout;
            } period;
        } conn;
        NC_CH_START_WITH start_with;
        uint8_t max_attempts;
        pthread_mutex_t lock;
    } *ch_clients;
    uint16_t ch_client_count;
    pthread_rwlock_t ch_client_lock;

    /* ACCESS locked with sid_lock */
    uint32_t new_session_id;
    pthread_spinlock_t sid_lock;
};

/**
 * Sleep time in msec to wait between nc_recv_notif() calls.
 */
#define NC_CLIENT_NOTIF_THREAD_SLEEP 10000

/**
 * Timeout in msec for transport-related data to arrive (ssh_handle_key_exchange(), SSL_accept(), SSL_connect()).
 * It can be quite a lot on slow machines (waiting for TLS cert-to-name resolution, ...).
 */
#define NC_TRANSPORT_TIMEOUT 10000

/**
 * Timeout in msec for acquiring a lock of a session (used with a condition, so higher numbers could be required
 * only in case of extreme concurrency).
 */
#define NC_SESSION_LOCK_TIMEOUT 500

/**
 * Timeout in msec for acquiring a lock of a session that is supposed to be freed.
 */
#define NC_SESSION_FREE_LOCK_TIMEOUT 1000

/**
 * Timeout in msec for acquiring a lock of a pollsession structure.
 */
#define NC_PS_LOCK_TIMEOUT 500

/**
 * Time slept in msec if no endpoint was created for a running Call Home client.
 */
#define NC_CH_NO_ENDPT_WAIT 1000

/**
 * Time slept in msec after a failed Call Home endpoint session creation.
 */
#define NC_CH_ENDPT_FAIL_WAIT 1000

/**
 * Number of sockets kept waiting to be accepted.
 */
#define NC_REVERSE_QUEUE 5

/**
 * @brief Type of the session
 */
typedef enum {
    NC_CLIENT,        /**< client side */
    NC_SERVER         /**< server side */
} NC_SIDE;

/**
 * @brief Enumeration of the supported NETCONF protocol versions
 */
typedef enum {
    NC_VERSION_10 = 0,  /**< NETCONF 1.0 - RFC 4741, 4742 */
    NC_VERSION_11 = 1   /**< NETCONF 1.1 - RFC 6241, 6242 */
} NC_VERSION;

#define NC_VERSION_10_ENDTAG "]]>]]>"
#define NC_VERSION_10_ENDTAG_LEN 6

/**
 * @brief Container to serialize PRC messages
 */
struct nc_msg_cont {
    struct lyxml_elem *msg;
    struct nc_msg_cont *next;
};

/**
 * @brief NETCONF session structure
 */
struct nc_session {
    NC_STATUS status;            /**< status of the session */
    NC_SESSION_TERM_REASON term_reason; /**< reason of termination, if status is NC_STATUS_INVALID */
    NC_SIDE side;                /**< side of the session: client or server */

    /* NETCONF data */
    uint32_t id;                 /**< NETCONF session ID (session-id-type) */
    NC_VERSION version;          /**< NETCONF protocol version */

    /* Transport implementation */
    NC_TRANSPORT_IMPL ti_type;   /**< transport implementation type to select items from ti union */
    pthread_mutex_t *ti_lock;    /**< lock to access ti. Note that in case of libssh TI, it can be shared with other
                                      NETCONF sessions on the same SSH session (but different SSH channel) */
    pthread_cond_t *ti_cond;     /**< ti_inuse condition */
    volatile int *ti_inuse;      /**< variable indicating whether TI is being communicated on or not, protected by
                                      ti_cond and ti_lock */
    union {
        struct {
            int in;              /**< input file descriptor */
            int out;             /**< output file descriptor */
        } fd;                    /**< NC_TI_FD transport implementation structure */
#ifdef NC_ENABLED_SSH
        struct {
            ssh_channel channel;
            ssh_session session;
            struct nc_session *next; /**< pointer to the next NETCONF session on the same
                                          SSH session, but different SSH channel. If no such session exists, it is NULL.
                                          otherwise there is a ring list of the NETCONF sessions */
        } libssh;
#endif
#ifdef NC_ENABLED_TLS
        SSL *tls;
#endif
    } ti;                          /**< transport implementation data */
    const char *username;
    const char *host;
    uint16_t port;

    /* other */
    struct ly_ctx *ctx;            /**< libyang context of the session */
    void *data;                    /**< arbitrary user data */
    uint8_t flags;                 /**< various flags of the session - TODO combine with status and/or side */
#define NC_SESSION_SHAREDCTX 0x01
#define NC_SESSION_CALLHOME 0x02

    union {
        struct {
            /* client side only data */
            uint64_t msgid;
            const char **cpblts;           /**< list of server's capabilities on client side */
            struct nc_msg_cont *replies;   /**< queue for RPC replies received instead of notifications */
            struct nc_msg_cont *notifs;    /**< queue for notifications received instead of RPC reply */
            volatile pthread_t *ntf_tid;   /**< running notifications receiving thread */

            /* client flags */
            /* some server modules failed to load so the data from them will be ignored - not use strict flag for parsing */
#           define NC_SESSION_CLIENT_NOT_STRICT 0x40
        } client;
        struct {
            /* server side only data */
            time_t session_start;          /**< time the session was created */
            time_t last_rpc;               /**< time the last RPC was received on this session */
            int ntf_status;                /**< flag whether the session is subscribed to any stream */
            pthread_mutex_t *ch_lock;      /**< Call Home thread lock */
            pthread_cond_t *ch_cond;       /**< Call Home thread condition */

            /* server flags */
#ifdef NC_ENABLED_SSH
            /* SSH session authenticated */
#           define NC_SESSION_SSH_AUTHENTICATED 0x04
            /* netconf subsystem requested */
#           define NC_SESSION_SSH_SUBSYS_NETCONF 0x08
            /* new SSH message arrived */
#           define NC_SESSION_SSH_NEW_MSG 0x10
            /* this session is passed to nc_sshcb_msg() */
#           define NC_SESSION_SSH_MSG_CB 0x20

            uint16_t ssh_auth_attempts;    /**< number of failed SSH authentication attempts */
#endif
#ifdef NC_ENABLED_TLS
            X509 *client_cert;                /**< TLS client certificate if used for authentication */
#endif
        } server;
    } opts;
};

/* ACCESS locked */
struct nc_pollsession {
    struct nc_session **sessions;
    uint16_t session_count;
    uint16_t last_event_session;

    pthread_cond_t cond;
    pthread_mutex_t lock;
    uint8_t queue[NC_PS_QUEUE_SIZE]; /**< round buffer, queue is empty when queue_len == 0 */
    uint8_t queue_begin;             /**< queue starts on queue[queue_begin] */
    uint8_t queue_len;               /**< queue ends on queue[queue_begin + queue_len - 1] */
};

struct nc_ntf_thread_arg {
    struct nc_session *session;
    void (*notif_clb)(struct nc_session *session, const struct nc_notif *notif);
};

void *nc_realloc(void *ptr, size_t size);

NC_MSG_TYPE nc_send_msg(struct nc_session *session, struct lyd_node *op);

#ifndef HAVE_PTHREAD_MUTEX_TIMEDLOCK
int pthread_mutex_timedlock(pthread_mutex_t *mutex, const struct timespec *abstime);
#endif

int nc_gettimespec(struct timespec *ts);

<<<<<<< HEAD
uint32_t nc_difftimespec(struct timespec *ts1, struct timespec *ts2);

int nc_timedlock(pthread_mutex_t *lock, int timeout, const char *func);
=======
int32_t nc_difftimespec(struct timespec *ts1, struct timespec *ts2);

void nc_addtimespec(struct timespec *ts, uint32_t msec);

struct nc_session *nc_new_session(int not_allocate_ti);

int nc_session_lock(struct nc_session *session, int timeout, const char *func);

int nc_session_unlock(struct nc_session *session, int timeout, const char *func);
>>>>>>> 42887fa0

int nc_ps_lock(struct nc_pollsession *ps, uint8_t *id, const char *func);

int nc_ps_unlock(struct nc_pollsession *ps, uint8_t id, const char *func);

/**
 * @brief Fill libyang context in \p session. Context models are based on the stored session
 *        capabilities. If the server does not support \<get-schema\>, the models are searched
 *        for in the directory set using nc_client_schema_searchpath().
 *
 * @param[in] session Session to create the context for.
 * @return 0 on success, 1 on some missing schemas, -1 on error.
 */
int nc_ctx_check_and_fill(struct nc_session *session);

/**
 * @brief Perform NETCONF handshake on \p session.
 *
 * @param[in] session NETCONF session to use.
 * @return NC_MSG_HELLO on success, NC_MSG_BAD_HELLO on client \<hello\> message parsing fail
 * (server-side only), NC_MSG_WOULDBLOCK on timeout, NC_MSG_ERROR on other error.
 */
NC_MSG_TYPE nc_handshake(struct nc_session *session);

/**
 * @brief Create a socket connection.
 *
 * @param[in] host Hostname to connect to.
 * @param[in] port Port to connect on.
 * @return Connected socket or -1 on error.
 */
int nc_sock_connect(const char *host, uint16_t port);

/**
 * @brief Accept a new socket connection.
 *
 * @param[in] sock Listening socket.
 * @param[in] timeout Timeout in milliseconds.
 * @param[out] peer_host Host the new connection was initiated from. Can be NULL.
 * @param[out] peer_port Port the new connection is connected on. Can be NULL.
 * @return Connected socket with the new connection, -1 on error.
 */
int nc_sock_accept(int sock, int timeout, char **peer_host, uint16_t *peer_port);

/**
 * @brief Create a listening socket.
 *
 * @param[in] address IP address to listen on.
 * @param[in] port Port to listen on.
 * @return Listening socket, -1 on error.
 */
int nc_sock_listen(const char *address, uint16_t port);

/**
 * @brief Accept a new connection on a listening socket.
 *
 * @param[in] binds Structure with the listening sockets.
 * @param[in] bind_count Number of \p binds.
 * @param[in] timeout Timeout for accepting.
 * @param[out] host Host of the remote peer. Can be NULL.
 * @param[out] port Port of the new connection. Can be NULL.
 * @param[out] idx Index of the bind that was accepted. Can be NULL.
 * @return Accepted socket of the new connection, -1 on error.
 */
int nc_sock_accept_binds(struct nc_bind *binds, uint16_t bind_count, int timeout, char **host, uint16_t *port, uint16_t *idx);

/**
 * @brief Lock endpoint structures for reading and the specific endpoint.
 *
 * @param[in] name Name of the endpoint.
 * @param[in] ti Expected transport.
 * @param[out] idx Index of the endpoint. Optional.
 * @return Endpoint structure.
 */
struct nc_endpt *nc_server_endpt_lock_get(const char *name, NC_TRANSPORT_IMPL ti, uint16_t *idx);

/**
 * @brief Lock CH client structures for reading and the specific client.
 *
 * @param[in] name Name of the CH client.
 * @param[in] ti Expected transport.
 * @param[out] idx Index of the client. Optional.
 * @return CH client structure.
 */
struct nc_ch_client *nc_server_ch_client_lock(const char *name, NC_TRANSPORT_IMPL ti, uint16_t *idx);

/**
 * @brief Unlock CH client strcutures and the specific client.
 *
 * @param[in] endpt Locked CH client structure.
 */
void nc_server_ch_client_unlock(struct nc_ch_client *client);

/**
 * @brief Add a client Call Home bind, listen on it.
 *
 * @param[in] address Address to bind to.
 * @param[in] port Port to bind to.
 * @param[in] ti Transport to use.
 * @return 0 on success, -1 on error.
 */
int nc_client_ch_add_bind_listen(const char *address, uint16_t port, NC_TRANSPORT_IMPL ti);

/**
 * @brief Remove a client Call Home bind, stop listening on it.
 *
 * @param[in] address Address of the bind. NULL matches any address.
 * @param[in] port Port of the bind. 0 matches all ports.
 * @param[in] ti Transport of the bind. 0 matches all transports.
 * @return 0 on success, -1 on no matches found.
 */
int nc_client_ch_del_bind(const char *address, uint16_t port, NC_TRANSPORT_IMPL ti);

/**
 * @brief Connect to a listening NETCONF client using Call Home.
 *
 * @param[in] host Hostname to connect to.
 * @param[in] port Port to connect to.
 * @param[in] ti Transport fo the connection.
 * @param[out] session New Call Home session.
 * @return NC_MSG_HELLO on success, NC_MSG_BAD_HELLO on client \<hello\> message
 *         parsing fail, NC_MSG_WOULDBLOCK on timeout, NC_MSG_ERROR on other errors.
 */
NC_MSG_TYPE nc_connect_callhome(const char *host, uint16_t port, NC_TRANSPORT_IMPL ti, struct nc_session **session);

void nc_init(void);

void nc_destroy(void);

#ifdef NC_ENABLED_SSH

/**
 * @brief Accept a server Call Home connection on a socket.
 *
 * @param[in] sock Socket with a new connection.
 * @param[in] host Hostname of the server.
 * @param[in] port Port of the server.
 * @param[in] ctx Context for the session. Can be NULL.
 * @param[in] timeout Transport operations timeout in msec.
 * @return New session, NULL on error.
 */
struct nc_session *nc_accept_callhome_ssh_sock(int sock, const char *host, uint16_t port, struct ly_ctx *ctx, int timeout);

/**
 * @brief Establish SSH transport on a socket.
 *
 * @param[in] session Session structure of the new connection.
 * @param[in] sock Socket of the new connection.
 * @param[in] timeout Transport operations timeout in msec (not SSH authentication one).
 * @return 1 on success, 0 on timeout, -1 on error.
 */
int nc_accept_ssh_session(struct nc_session *session, int sock, int timeout);

/**
 * @brief Callback called when a new SSH message is received.
 *
 * @param[in] sshsession SSH session the message arrived on.
 * @param[in] msg SSH message itself.
 * @param[in] data NETCONF session running on \p sshsession.
 * @return 0 if the message was handled, 1 if it is left up to libssh.
 */
int nc_sshcb_msg(ssh_session sshsession, ssh_message msg, void *data);

void nc_server_ssh_clear_opts(struct nc_server_ssh_opts *opts);

void nc_client_ssh_destroy_opts(void);

#endif /* NC_ENABLED_SSH */

#ifdef NC_ENABLED_TLS

struct nc_session *nc_accept_callhome_tls_sock(int sock, const char *host, uint16_t port, struct ly_ctx *ctx, int timeout);

/**
 * @brief Establish TLS transport on a socket.
 *
 * @param[in] session Session structure of the new connection.
 * @param[in] sock Socket of the new connection.
 * @param[in] timeout Transport operations timeout in msec.
 * @return 1 on success, 0 on timeout, -1 on error.
 */
int nc_accept_tls_session(struct nc_session *session, int sock, int timeout);

void nc_server_tls_clear_opts(struct nc_server_tls_opts *opts);

void nc_client_tls_destroy_opts(void);

#endif /* NC_ENABLED_TLS */

/**
 * Functions
 * - io.c
 */

/**
 * @brief Read message from the wire.
 *
 * Accepts hello, rpc, rpc-reply and notification. Received string is transformed into
 * libyang XML tree and the message type is detected from the top level element.
 *
 * @param[in] session NETCONF session from which the message is being read.
 * @param[in] timeout Timeout in milliseconds. Negative value means infinite timeout,
 *            zero value causes to return immediately.
 * @param[out] data XML tree built from the read data.
 * @return Type of the read message. #NC_MSG_WOULDBLOCK is returned if timeout is positive
 * (or zero) value and it passed out without any data on the wire. #NC_MSG_ERROR is
 * returned on error and #NC_MSG_NONE is never returned by this function.
 */
NC_MSG_TYPE nc_read_msg_poll(struct nc_session* session, int timeout, struct lyxml_elem **data);

/**
 * @brief Read message from the wire.
 *
 * Accepts hello, rpc, rpc-reply and notification. Received string is transformed into
 * libyang XML tree and the message type is detected from the top level element.
 *
 * @param[in] session NETCONF session from which the message is being read.
 * @param[out] data XML tree built from the read data.
 * @return Type of the read message. #NC_MSG_WOULDBLOCK is returned if timeout is positive
 * (or zero) value and it passed out without any data on the wire. #NC_MSG_ERROR is
 * returned on error and #NC_MSG_NONE is never returned by this function.
 */
NC_MSG_TYPE nc_read_msg(struct nc_session* session, struct lyxml_elem **data);

/**
 * @brief Write message into wire.
 *
 * @param[in] session NETCONF session to which the message will be written.
 * @param[in] type The type of the message to write, specified as #NC_MSG_TYPE value. According to the type, the
 * specific additional parameters are required or accepted:
 * - #NC_MSG_RPC
 *   - `struct lyd_node *op;` - operation (content of the \<rpc/\> to be sent. Required parameter.
 *   - `const char *attrs;` - additional attributes to be added into the \<rpc/\> element.
 *     Required parameter.
 *     `message-id` attribute is added automatically and default namespace is set to #NC_NS_BASE.
 *     Optional parameter.
 * - #NC_MSG_REPLY
 *   - `struct lyxml_node *rpc_elem;` - root of the RPC object to reply to. Required parameter.
 *   - `struct nc_server_reply *reply;` - RPC reply. Required parameter.
 * - #NC_MSG_NOTIF
 *   - TODO: content
 * @return 0 on success
 */
int nc_write_msg(struct nc_session *session, int type, ...);

/**
 * @brief Check whether a session is still connected (on transport layer).
 *
 * @param[in] session Session to check.
 * @return 1 if connected, 0 if not.
 */
int nc_session_is_connected(struct nc_session *session);

#endif /* NC_SESSION_PRIVATE_H_ */<|MERGE_RESOLUTION|>--- conflicted
+++ resolved
@@ -423,11 +423,6 @@
 
 int nc_gettimespec(struct timespec *ts);
 
-<<<<<<< HEAD
-uint32_t nc_difftimespec(struct timespec *ts1, struct timespec *ts2);
-
-int nc_timedlock(pthread_mutex_t *lock, int timeout, const char *func);
-=======
 int32_t nc_difftimespec(struct timespec *ts1, struct timespec *ts2);
 
 void nc_addtimespec(struct timespec *ts, uint32_t msec);
@@ -437,7 +432,6 @@
 int nc_session_lock(struct nc_session *session, int timeout, const char *func);
 
 int nc_session_unlock(struct nc_session *session, int timeout, const char *func);
->>>>>>> 42887fa0
 
 int nc_ps_lock(struct nc_pollsession *ps, uint8_t *id, const char *func);
 
