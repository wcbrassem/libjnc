/**
 * \file session_client.c
 * \author Michal Vasko <mvasko@cesnet.cz>
 * \brief libnetconf2 session client functions
 *
 * Copyright (c) 2015 CESNET, z.s.p.o.
 *
 * This source code is licensed under BSD 3-Clause License (the "License").
 * You may not use this file except in compliance with the License.
 * You may obtain a copy of the License at
 *
 *     https://opensource.org/licenses/BSD-3-Clause
 */

#define _GNU_SOURCE
#include <assert.h>
#include <errno.h>
#include <fcntl.h>
#include <netdb.h>
#include <netinet/in.h>
#include <pthread.h>
#include <stdlib.h>
#include <string.h>
#include <sys/socket.h>
#include <sys/stat.h>
#include <sys/syscall.h>
#include <sys/types.h>
#include <unistd.h>
#include <arpa/inet.h>
#include <poll.h>

#include <libyang/libyang.h>

#include "libnetconf.h"
#include "session_client.h"
#include "messages_client.h"

static const char *ncds2str[] = {NULL, "config", "url", "running", "startup", "candidate"};

#ifdef NC_ENABLED_SSH
int sshauth_hostkey_check(const char *hostname, ssh_session session, void *priv);
char *sshauth_password(const char *username, const char *hostname, void *priv);
char *sshauth_interactive(const char *auth_name, const char *instruction, const char *prompt, int echo, void *priv);
char *sshauth_privkey_passphrase(const char* privkey_path, void *priv);
#endif /* NC_ENABLED_SSH */

static pthread_once_t nc_client_context_once = PTHREAD_ONCE_INIT;
static pthread_key_t nc_client_context_key;
#ifdef __linux__
static struct nc_client_context context_main = {
    /* .opts zeroed */
#ifdef NC_ENABLED_SSH
    .ssh_opts = {
        .auth_pref = {{NC_SSH_AUTH_INTERACTIVE, 3}, {NC_SSH_AUTH_PASSWORD, 2}, {NC_SSH_AUTH_PUBLICKEY, 1}},
        .auth_hostkey_check = sshauth_hostkey_check,
        .auth_password = sshauth_password,
        .auth_interactive = sshauth_interactive,
        .auth_privkey_passphrase = sshauth_privkey_passphrase
    },
    .ssh_ch_opts = {
        .auth_pref = {{NC_SSH_AUTH_INTERACTIVE, 1}, {NC_SSH_AUTH_PASSWORD, 2}, {NC_SSH_AUTH_PUBLICKEY, 3}},
        .auth_hostkey_check = sshauth_hostkey_check,
        .auth_password = sshauth_password,
        .auth_interactive = sshauth_interactive,
        .auth_privkey_passphrase = sshauth_privkey_passphrase
    },
#endif /* NC_ENABLED_SSH */
    /* .tls_ structures zeroed */
    .refcount = 0
};
#endif

static void
nc_client_context_free(void *ptr)
{
    struct nc_client_context *c = (struct nc_client_context *)ptr;

    if (--(c->refcount)) {
        /* still used */
        return;
    }

#ifdef __linux__
    /* in __linux__ we use static memory in the main thread,
     * so this check is for programs terminating the main()
     * function by pthread_exit() :)
     */
    if (c != &context_main)
#endif
    {
        /* for the main thread the same is done in nc_client_destroy() */
        nc_client_set_schema_searchpath(NULL);
#if defined(NC_ENABLED_SSH) || defined(NC_ENABLED_TLS)
        nc_client_ch_del_bind(NULL, 0, 0);
#endif
#ifdef NC_ENABLED_SSH
        nc_client_ssh_destroy_opts();
#endif
#ifdef NC_ENABLED_TLS
        nc_client_tls_destroy_opts();
#endif
        free(c);
    }
}

static void
nc_client_context_createkey(void)
{
    int r;

    /* initiate */
    while ((r = pthread_key_create(&nc_client_context_key, nc_client_context_free)) == EAGAIN);
    pthread_setspecific(nc_client_context_key, NULL);
}

struct nc_client_context *
nc_client_context_location(void)
{
    struct nc_client_context *e;

    pthread_once(&nc_client_context_once, nc_client_context_createkey);
    e = pthread_getspecific(nc_client_context_key);
    if (!e) {
        /* prepare ly_err storage */
#ifdef __linux__
        if (getpid() == syscall(SYS_gettid)) {
            /* main thread - use global variable instead of thread-specific variable. */
            e = &context_main;
        } else
#endif /* __linux__ */
        {
            e = calloc(1, sizeof *e);
            /* set default values */
            e->refcount = 1;
#ifdef NC_ENABLED_SSH
            e->ssh_opts.auth_pref[0].type = NC_SSH_AUTH_INTERACTIVE;
            e->ssh_opts.auth_pref[0].value = 3;
            e->ssh_opts.auth_pref[1].type = NC_SSH_AUTH_PASSWORD;
            e->ssh_opts.auth_pref[1].value = 2;
            e->ssh_opts.auth_pref[2].type = NC_SSH_AUTH_PUBLICKEY;
            e->ssh_opts.auth_pref[2].value = 1;
            e->ssh_opts.auth_hostkey_check = sshauth_hostkey_check;
            e->ssh_opts.auth_password = sshauth_password;
            e->ssh_opts.auth_interactive = sshauth_interactive;
            e->ssh_opts.auth_privkey_passphrase = sshauth_privkey_passphrase;

            /* callhome settings are the same except the inverted auth methods preferences */
            memcpy(&e->ssh_ch_opts, &e->ssh_opts, sizeof e->ssh_ch_opts);
            e->ssh_ch_opts.auth_pref[0].value = 1;
            e->ssh_ch_opts.auth_pref[1].value = 2;
            e->ssh_ch_opts.auth_pref[2].value = 3;
#endif /* NC_ENABLED_SSH */
        }
        pthread_setspecific(nc_client_context_key, e);
    }

    return e;
}

#define client_opts nc_client_context_location()->opts

API void *
nc_client_get_thread_context(void)
{
    return nc_client_context_location();
}

API void
nc_client_set_thread_context(void *context)
{
    struct nc_client_context *old, *new;

    if (!context) {
        ERRARG(context);
        return;
    }

    new = (struct nc_client_context *)context;
    old = nc_client_context_location();
    if (old == new) {
        /* nothing to change */
        return;
    }

    /* replace old by new, increase reference counter in the newly set context */
    nc_client_context_free(old);
    new->refcount++;
    pthread_setspecific(nc_client_context_key, new);
}

int
nc_session_new_ctx(struct nc_session *session, struct ly_ctx *ctx)
{
    /* assign context (dicionary needed for handshake) */
    if (!ctx) {
        ctx = ly_ctx_new(NULL, LY_CTX_NOYANGLIBRARY);
        if (!ctx) {
            return EXIT_FAILURE;
        }

        /* user path must be first, the first path is used to store schemas retreived via get-schema */
        if (client_opts.schema_searchpath) {
            ly_ctx_set_searchdir(ctx, client_opts.schema_searchpath);
        }
        ly_ctx_set_searchdir(ctx, NC_SCHEMAS_DIR);

        /* set callback for getting schemas, if provided */
        ly_ctx_set_module_imp_clb(ctx, client_opts.schema_clb, client_opts.schema_clb_data);
    } else {
        session->flags |= NC_SESSION_SHAREDCTX;
    }

    session->ctx = ctx;

    return EXIT_SUCCESS;
}

API int
nc_client_set_schema_searchpath(const char *path)
{
    if (client_opts.schema_searchpath) {
        free(client_opts.schema_searchpath);
    }

    if (path) {
        client_opts.schema_searchpath = strdup(path);
        if (!client_opts.schema_searchpath) {
            ERRMEM;
            return 1;
        }
    } else {
        client_opts.schema_searchpath = NULL;
    }

    return 0;
}

API const char *
nc_client_get_schema_searchpath(void)
{
    return client_opts.schema_searchpath;
}

API int
nc_client_set_schema_callback(ly_module_imp_clb clb, void *user_data)
{
    client_opts.schema_clb = clb;
    if (clb) {
        client_opts.schema_clb_data = user_data;
    } else {
        client_opts.schema_clb_data = NULL;
    }

    return 0;
}

API ly_module_imp_clb
nc_client_get_schema_callback(void **user_data)
{
    if (user_data) {
        (*user_data) = client_opts.schema_clb_data;
    }
    return client_opts.schema_clb;
}

/* NC_SCHEMAS_DIR used as the last resort */
static int
ctx_check_and_load_ietf_netconf(struct ly_ctx *ctx, char **cpblts)
{
    int i;
    const struct lys_module *ietfnc;

    ietfnc = ly_ctx_get_module(ctx, "ietf-netconf", NULL, 1);
    if (!ietfnc) {
        ietfnc = ly_ctx_load_module(ctx, "ietf-netconf", NULL);
        if (!ietfnc) {
            ietfnc = lys_parse_path(ctx, NC_SCHEMAS_DIR"/ietf-netconf.yin", LYS_IN_YIN);
        }
    }
    if (!ietfnc) {
        ERR("Loading base NETCONF schema failed.");
        return 1;
    }

    /* set supported capabilities from ietf-netconf */
    for (i = 0; cpblts[i]; ++i) {
        if (!strncmp(cpblts[i], "urn:ietf:params:netconf:capability:", 35)) {
            if (!strncmp(cpblts[i] + 35, "writable-running", 16)) {
                lys_features_enable(ietfnc, "writable-running");
            } else if (!strncmp(cpblts[i] + 35, "candidate", 9)) {
                lys_features_enable(ietfnc, "candidate");
            } else if (!strcmp(cpblts[i] + 35, "confirmed-commit:1.1")) {
                lys_features_enable(ietfnc, "confirmed-commit");
            } else if (!strncmp(cpblts[i] + 35, "rollback-on-error", 17)) {
                lys_features_enable(ietfnc, "rollback-on-error");
            } else if (!strcmp(cpblts[i] + 35, "validate:1.1")) {
                lys_features_enable(ietfnc, "validate");
            } else if (!strncmp(cpblts[i] + 35, "startup", 7)) {
                lys_features_enable(ietfnc, "startup");
            } else if (!strncmp(cpblts[i] + 35, "url", 3)) {
                lys_features_enable(ietfnc, "url");
            } else if (!strncmp(cpblts[i] + 35, "xpath", 5)) {
                lys_features_enable(ietfnc, "xpath");
            }
        }
    }

    return 0;
}

static char *
getschema_module_clb(const char *mod_name, const char *mod_rev, const char *submod_name, const char *submod_rev,
                   void *user_data, LYS_INFORMAT *format, void (**free_model_data)(void *model_data))
{
    struct nc_session *session = (struct nc_session *)user_data;
    struct nc_rpc *rpc;
    struct nc_reply *reply;
    struct nc_reply_data *data_rpl;
    struct nc_reply_error *error_rpl;
    struct lyd_node_anydata *get_schema_data;
    NC_MSG_TYPE msg;
    char *model_data = NULL;
    uint64_t msgid;
    char *filename = NULL;
    FILE *output;

    if (submod_name) {
        rpc = nc_rpc_getschema(submod_name, submod_rev, "yang", NC_PARAMTYPE_CONST);
    } else {
        rpc = nc_rpc_getschema(mod_name, mod_rev, "yang", NC_PARAMTYPE_CONST);
    }

    while ((msg = nc_send_rpc(session, rpc, 0, &msgid)) == NC_MSG_WOULDBLOCK) {
        usleep(1000);
    }
    if (msg == NC_MSG_ERROR) {
        ERR("Session %u: failed to send the <get-schema> RPC.", session->id);
        nc_rpc_free(rpc);
        return NULL;
    }

    do {
        msg = nc_recv_reply(session, rpc, msgid, NC_READ_ACT_TIMEOUT * 1000, 0, &reply);
    } while (msg == NC_MSG_NOTIF);
    nc_rpc_free(rpc);
    if (msg == NC_MSG_WOULDBLOCK) {
        ERR("Session %u: timeout for receiving reply to a <get-schema> expired.", session->id);
        return NULL;
    } else if (msg == NC_MSG_ERROR) {
        ERR("Session %u: failed to receive a reply to <get-schema>.", session->id);
        return NULL;
    }

    switch (reply->type) {
    case NC_RPL_OK:
        ERR("Session %u: unexpected reply OK to a <get-schema> RPC.", session->id);
        nc_reply_free(reply);
        return NULL;
    case NC_RPL_DATA:
        /* fine */
        break;
    case NC_RPL_ERROR:
        error_rpl = (struct nc_reply_error *)reply;
        if (error_rpl->count) {
            ERR("Session %u: error reply to a <get-schema> RPC (tag \"%s\", message \"%s\").",
                session->id, error_rpl->err[0].tag, error_rpl->err[0].message);
        } else {
            ERR("Session %u: unexpected reply error to a <get-schema> RPC.", session->id);
        }
        nc_reply_free(reply);
        return NULL;
    case NC_RPL_NOTIF:
        ERR("Session %u: unexpected reply notification to a <get-schema> RPC.", session->id);
        nc_reply_free(reply);
        return NULL;
    }

    data_rpl = (struct nc_reply_data *)reply;
    if ((data_rpl->data->schema->nodetype != LYS_RPC) || strcmp(data_rpl->data->schema->name, "get-schema")
            || !data_rpl->data->child || (data_rpl->data->child->schema->nodetype != LYS_ANYXML)) {
        ERR("Session %u: unexpected data in reply to a <get-schema> RPC.", session->id);
        nc_reply_free(reply);
        return NULL;
    }
    get_schema_data = (struct lyd_node_anydata *)data_rpl->data->child;
    switch (get_schema_data->value_type) {
    case LYD_ANYDATA_CONSTSTRING:
    case LYD_ANYDATA_STRING:
        model_data = strdup(get_schema_data->value.str);
        break;
    case LYD_ANYDATA_DATATREE:
        lyd_print_mem(&model_data, get_schema_data->value.tree, LYD_XML, LYP_WITHSIBLINGS);
        break;
    case LYD_ANYDATA_XML:
        lyxml_print_mem(&model_data, get_schema_data->value.xml, LYXML_PRINT_SIBLINGS);
        break;
    case LYD_ANYDATA_JSON:
    case LYD_ANYDATA_JSOND:
    case LYD_ANYDATA_SXML:
    case LYD_ANYDATA_SXMLD:
        ERRINT;
        break;
    }
    nc_reply_free(reply);
    *free_model_data = free;
    *format = LYS_IN_YANG;

    /* try to store the model_data into local schema repository */
    if (model_data && client_opts.schema_searchpath) {
        if (asprintf(&filename, "%s/%s%s%s.yang", client_opts.schema_searchpath, mod_name,
                     mod_rev ? "@" : "", mod_rev ? mod_rev : "") == -1) {
            ERRMEM;
        } else {
            output = fopen(filename, "w");
            if (!output) {
                WRN("Unable to store \"%s\" as a local copy of schema retreived via <get-schema> (%s).",
                    filename, strerror(errno));
            } else {
                fputs(model_data, output);
                fclose(output);
            }
            free(filename);
        }
    }

    return model_data;
}

static int
nc_ctx_load_module(struct nc_session *session, const char *name, const char *revision, int implement,
                   ly_module_imp_clb user_clb, void *user_data, int has_get_schema, const struct lys_module **mod)
{
    int ret = 0;
    struct ly_err_item *eitem;

    *mod = ly_ctx_get_module(session->ctx, name, revision, 0);
    if (*mod) {
        if (implement && !(*mod)->implemented) {
            /* make the present module implemented */
            if (lys_set_implemented(*mod)) {
                ERR("Failed to implement model \"%s\".", (*mod)->name);
                ret = -1;
            }
        }
    } else if (!(*mod) && implement) {
        /* missing implemented module, load it ... */

        /* clear all the errors and just collect them for now */
        ly_err_clean(session->ctx, NULL);
        ly_log_options(LY_LOSTORE);

        /* 1) using only searchpaths */
        *mod = ly_ctx_load_module(session->ctx, name, revision);

        /* 2) using user callback */
        if (!(*mod) && user_clb) {
            ly_ctx_set_module_imp_clb(session->ctx, user_clb, user_data);
            *mod = ly_ctx_load_module(session->ctx, name, revision);
        }

        /* 3) using get-schema callback */
        if (has_get_schema && !(*mod)) {
            ly_ctx_set_module_imp_clb(session->ctx, &getschema_module_clb, session);
            *mod = ly_ctx_load_module(session->ctx, name, revision);
            if (*mod) {
                /* print get-schema warning */
                eitem = ly_err_first(session->ctx);
                if (eitem && (eitem->prev->level == LY_LLWRN)) {
                    ly_log_options(LY_LOLOG);
                    ly_err_print(eitem->prev);
                }
            }
        }

        /* unset callback back to use searchpath */
        ly_ctx_set_module_imp_clb(session->ctx, NULL, NULL);

        /* restore logging options, then print errors on definite failure */
        ly_log_options(LY_LOLOG | LY_LOSTORE_LAST);
        if (!(*mod)) {
            for (eitem = ly_err_first(session->ctx); eitem && eitem->next; eitem = eitem->next) {
                ly_err_print(eitem);
            }
            ret = -1;
        }

        /* clean the errors */
        ly_err_clean(session->ctx, NULL);
    }

    return ret;
}

/* NC_SCHEMAS_DIR not used (implicitly) */
static int
nc_ctx_fill_cpblts(struct nc_session *session, ly_module_imp_clb user_clb, void *user_data, int has_get_schema)
{
    int ret = 1;
    const struct lys_module *mod;
    char *ptr, *ptr2;
    const char *module_cpblt;
    char *name = NULL, *revision = NULL, *features = NULL;
    unsigned int u;

    for (u = 0; session->opts.client.cpblts[u]; ++u) {
        module_cpblt = strstr(session->opts.client.cpblts[u], "module=");
        /* this capability requires a module */
        if (!module_cpblt) {
            continue;
        }

        /* get module name */
        ptr = (char *)module_cpblt + 7;
        ptr2 = strchr(ptr, '&');
        if (!ptr2) {
            ptr2 = ptr + strlen(ptr);
        }
        free(name);
        name = strndup(ptr, ptr2 - ptr);

        /* get module revision */
        free(revision); revision = NULL;
        ptr = strstr(module_cpblt, "revision=");
        if (ptr) {
            ptr += 9;
            ptr2 = strchr(ptr, '&');
            if (!ptr2) {
                ptr2 = ptr + strlen(ptr);
            }
            revision = strndup(ptr, ptr2 - ptr);
        }

        /* we can continue even if it fails */
        nc_ctx_load_module(session, name, revision, 1, user_clb, user_data, has_get_schema, &mod);

        if (!mod) {
            if (session->status != NC_STATUS_RUNNING) {
                /* something bad heppened, discard the session */
                ERR("Session %d: invalid session, discarding.", nc_session_get_id(session));
                ret = 1;
                goto cleanup;
            }

            /* all loading ways failed, the schema will be ignored in the received data */
            WRN("Failed to load schema \"%s@%s\".", name, revision ? revision : "<latest>");
            session->flags |= NC_SESSION_CLIENT_NOT_STRICT;
        } else {
            /* set features - first disable all to enable specified then */
            lys_features_disable(mod, "*");

            ptr = strstr(module_cpblt, "features=");
            if (ptr) {
                ptr += 9;
                ptr2 = strchr(ptr, '&');
                if (!ptr2) {
                    ptr2 = ptr + strlen(ptr);
                }
                free(features);
                features = strndup(ptr, ptr2 - ptr);

                /* basically manual strtok_r (to avoid macro) */
                ptr2 = features;
                for (ptr = features; *ptr; ++ptr) {
                    if (*ptr == ',') {
                        *ptr = '\0';
                        /* remember last feature */
                        ptr2 = ptr + 1;
                    }
                }

                ptr = features;
                while (1) {
                    lys_features_enable(mod, ptr);
                    if (ptr != ptr2) {
                        ptr += strlen(ptr) + 1;
                    } else {
                        break;
                    }
                }
            }
        }
    }

    ret = 0;

cleanup:
    free(name);
    free(revision);
    free(features);

    return ret;
}

static int
nc_ctx_fill_yl(struct nc_session *session, ly_module_imp_clb user_clb, void *user_data, int has_get_schema)
{
    int ret = 1;
    struct nc_rpc *rpc = NULL;
    struct nc_reply *reply = NULL;
    struct nc_reply_error *error_rpl;
    struct nc_reply_data *data_rpl;
    NC_MSG_TYPE msg;
    uint64_t msgid;
    struct lyd_node *data = NULL, *iter;
    struct ly_set *modules = NULL, *imports = NULL, *features = NULL;
    unsigned int u, v;
    const char *name, *revision;
    int implemented, imports_flag = 0;
    const struct lys_module *mod;

    /* get yang-library data from the server */
    rpc = nc_rpc_get("/ietf-yang-library:*//.", 0, NC_PARAMTYPE_CONST);
    if (!rpc) {
        goto cleanup;
    }

    while ((msg = nc_send_rpc(session, rpc, 0, &msgid)) == NC_MSG_WOULDBLOCK) {
        usleep(1000);
    }
    if (msg == NC_MSG_ERROR) {
        ERR("Session %u: failed to send request for yang-library data.",
            session->id);
        goto cleanup;
    }

    do {
        msg = nc_recv_reply(session, rpc, msgid, NC_READ_ACT_TIMEOUT * 1000, 0, &reply);
    } while (msg == NC_MSG_NOTIF);
    if (msg == NC_MSG_WOULDBLOCK) {
        ERR("Session %u: timeout for receiving reply to a <get> yang-library data expired.", session->id);
        goto cleanup;
    } else if (msg == NC_MSG_ERROR) {
        ERR("Session %u: failed to receive a reply to <get> of yang-library data.", session->id);
        goto cleanup;
    }

    switch (reply->type) {
    case NC_RPL_OK:
        ERR("Session %u: unexpected reply OK to a yang-library <get> RPC.", session->id);
        goto cleanup;
    case NC_RPL_DATA:
        /* fine */
        break;
    case NC_RPL_ERROR:
        error_rpl = (struct nc_reply_error *)reply;
        if (error_rpl->count) {
            ERR("Session %u: error reply to a yang-library <get> RPC (tag \"%s\", message \"%s\").",
                session->id, error_rpl->err[0].tag, error_rpl->err[0].message);
        } else {
            ERR("Session %u: unexpected reply error to a yang-library <get> RPC.", session->id);
        }
        goto cleanup;
    case NC_RPL_NOTIF:
        ERR("Session %u: unexpected reply notification to a yang-library <get> RPC.", session->id);
        goto cleanup;
    }

    data_rpl = (struct nc_reply_data *)reply;
    if (!data_rpl->data || strcmp(data_rpl->data->schema->module->name, "ietf-yang-library")) {
        ERR("Session %u: unexpected data in reply to a yang-library <get> RPC.", session->id);
        goto cleanup;
    }

    modules = lyd_find_path(data_rpl->data, "/ietf-yang-library:modules-state/module");
    if (!modules || !modules->number) {
        ERR("No yang-library modules information for session %u.", session->id);
        goto cleanup;
    }

    features = ly_set_new();
    imports = ly_set_new();

parse:
    for (u = modules->number - 1; u < modules->number; u--) {
        name = revision = NULL;
        ly_set_clean(features);
        implemented = 0;

        /* store the data */
        LY_TREE_FOR(modules->set.d[u]->child, iter) {
            if (!((struct lyd_node_leaf_list *)iter)->value_str || !((struct lyd_node_leaf_list *)iter)->value_str[0]) {
                /* ignore empty nodes */
                continue;
            }
            if (!strcmp(iter->schema->name, "name")) {
                name = ((struct lyd_node_leaf_list *)iter)->value_str;
            } else if (!strcmp(iter->schema->name, "revision")) {
                revision = ((struct lyd_node_leaf_list *)iter)->value_str;
            } else if (!strcmp(iter->schema->name, "conformance-type")) {
                implemented = !strcmp(((struct lyd_node_leaf_list *)iter)->value_str, "implement");
            } else if (!strcmp(iter->schema->name, "feature")) {
                ly_set_add(features, (void *)((struct lyd_node_leaf_list *)iter)->value_str, LY_SET_OPT_USEASLIST);
            }
        }

        /* continue even on fail */
        nc_ctx_load_module(session, name, revision, implemented, user_clb, user_data, has_get_schema, &mod);

        if (!mod && !implemented) { /* will be loaded automatically, but remember to set features in the end */
            if (imports_flag) {
                ERR("Module \"%s@%s\" is supposed to be imported, but no other module imports it.",
                    name, revision ? revision : "<latest>");
                ret = -1;
                goto cleanup;
            }
            ly_set_add(imports, modules->set.d[u], LY_SET_OPT_USEASLIST);
            continue;
        }

        if (!mod) {
            /* all loading ways failed, the schema will be ignored in the received data */
            WRN("Failed to load schema \"%s@%s\".", name, revision ? revision : "<latest>");
            session->flags |= NC_SESSION_CLIENT_NOT_STRICT;
        } else {
            /* set features - first disable all to enable specified then */
            lys_features_disable(mod, "*");
            for (v = 0; v < features->number; v++) {
                lys_features_enable(mod, (const char*)features->set.g[v]);
            }
        }
    }

    if (!imports_flag && imports->number) {
        /* even imported modules should be now loaded as dependency, so just go through
         * the parsing again and just set the features */
        ly_set_free(modules);
        modules = imports;
        imports = NULL;
        imports_flag = 1;
        goto parse;
    }

    /* done */
    ret = 0;

cleanup:
    nc_rpc_free(rpc);
    nc_reply_free(reply);
    lyd_free_withsiblings(data);

    ly_set_free(modules);
    ly_set_free(imports);
    ly_set_free(features);

    if (session->status != NC_STATUS_RUNNING) {
        ERR("Session %d: invalid session, discarding.", nc_session_get_id(session));
        ret = -1;
    }

    return ret;
}

int
nc_ctx_check_and_fill(struct nc_session *session)
{
    int i, get_schema_support = 0, yanglib_support = 0, ret = -1, r;
    ly_module_imp_clb old_clb = NULL;
    void *old_data = NULL;
    const struct lys_module *mod = NULL;
    char *revision;

    assert(session->opts.client.cpblts && session->ctx);

    /* store the original user's callback, here we will be switching between searchpath, user callback
     * and get-schema callback */
    old_clb = ly_ctx_get_module_imp_clb(session->ctx, &old_data);
    ly_ctx_set_module_imp_clb(session->ctx, NULL, NULL); /* unset callback, so we prefer local searchpath */

    /* check if get-schema is supported */
    for (i = 0; session->opts.client.cpblts[i]; ++i) {
        if (!strncmp(session->opts.client.cpblts[i], "urn:ietf:params:xml:ns:yang:ietf-netconf-monitoring?", 52)) {
            get_schema_support = 1 + i;
            if (yanglib_support) {
                break;
            }
        } else if (!strncmp(session->opts.client.cpblts[i], "urn:ietf:params:xml:ns:yang:ietf-yang-library?", 46)) {
            yanglib_support = 1 + i;
            if (get_schema_support) {
                break;
            }
        }
    }
    /* get-schema is supported, load local ietf-netconf-monitoring so we can create <get-schema> RPCs */
    if (get_schema_support && !ly_ctx_get_module(session->ctx, "ietf-netconf-monitoring", NULL, 1)) {
        if (!lys_parse_path(session->ctx, NC_SCHEMAS_DIR"/ietf-netconf-monitoring.yin", LYS_IN_YIN)) {
            WRN("Loading NETCONF monitoring schema failed, cannot use <get-schema>.");
            get_schema_support = 0;
        }
    }

    /* load base model disregarding whether it's in capabilities (but NETCONF capabilities are used to enable features) */
    if (ctx_check_and_load_ietf_netconf(session->ctx, session->opts.client.cpblts)) {
        goto cleanup;
    }

    if (yanglib_support && get_schema_support) {
        /* use get schema to get server's ietf-yang-library */
        revision = strstr(session->opts.client.cpblts[yanglib_support - 1], "revision=");
        if (!revision) {
            WRN("Loading NETCONF ietf-yang-library schema failed, missing revision in NETCONF <hello> message.");
            WRN("Unable to automatically use <get-schema>.");
            yanglib_support = 0;
        } else {
            revision = strndup(&revision[9], 10);
            if (nc_ctx_load_module(session, "ietf-yang-library", revision, 1, old_clb, old_data, 1, &mod)) {
                WRN("Loading NETCONF ietf-yang-library schema failed, unable to automatically use <get-schema>.");
                yanglib_support = 0;
            }
            free(revision);
        }
    }

    if (yanglib_support) {
        /* load schemas according to the ietf-yang-library data, which are more precise than capabilities list */
        r = nc_ctx_fill_yl(session, old_clb, old_data, get_schema_support);
        if (r == -1) {
            goto cleanup;
        } else if (r == 1) {
            VRB("Session %d: trying to use capabilities instead of ietf-yang-library data.", nc_session_get_id(session));
            /* try to use standard capabilities */
            goto capabilities;
        }
    } else {
capabilities:

        if (nc_ctx_fill_cpblts(session, old_clb, old_data, get_schema_support)) {
            goto cleanup;
        }
    }

    /* succsess */
    ret = 0;

    if (session->flags & NC_SESSION_CLIENT_NOT_STRICT) {
        WRN("Some models failed to be loaded, any data from these models (and any other unknown) will be ignored.");
    }

cleanup:
    /* set user callback back */
    ly_ctx_set_module_imp_clb(session->ctx, old_clb, old_data);

    return ret;
}

API struct nc_session *
nc_connect_inout(int fdin, int fdout, struct ly_ctx *ctx)
{
    struct nc_session *session;

    if (fdin < 0) {
        ERRARG("fdin");
        return NULL;
    } else if (fdout < 0) {
        ERRARG("fdout");
        return NULL;
    }

    /* prepare session structure */
    session = nc_new_session(NC_CLIENT, 0);
    if (!session) {
        ERRMEM;
        return NULL;
    }
    session->status = NC_STATUS_STARTING;

    /* transport specific data */
    session->ti_type = NC_TI_FD;
    session->ti.fd.in = fdin;
    session->ti.fd.out = fdout;

    /* assign context (dicionary needed for handshake) */
    if (!ctx) {
        ctx = ly_ctx_new(NC_SCHEMAS_DIR, 0);
        /* definitely should not happen, but be ready */
        if (!ctx && !(ctx = ly_ctx_new(NULL, 0))) {
            /* that's just it */
            goto fail;
        }
    } else {
        session->flags |= NC_SESSION_SHAREDCTX;
    }
    session->ctx = ctx;

    /* NETCONF handshake */
    if (nc_handshake_io(session) != NC_MSG_HELLO) {
        goto fail;
    }
    session->status = NC_STATUS_RUNNING;

    if (nc_ctx_check_and_fill(session) == -1) {
        goto fail;
    }

    return session;

fail:
    nc_session_free(session, NULL);
    return NULL;
}

int
nc_sock_connect(const char* host, uint16_t port)
{
    int i, sock = -1, flags;
    struct addrinfo hints, *res_list, *res;
    char port_s[6]; /* length of string representation of short int */

    snprintf(port_s, 6, "%u", port);

    /* Connect to a server */
    memset(&hints, 0, sizeof hints);
    hints.ai_family = AF_UNSPEC;
    hints.ai_socktype = SOCK_STREAM;
    hints.ai_protocol = IPPROTO_TCP;
    i = getaddrinfo(host, port_s, &hints, &res_list);
    if (i != 0) {
        ERR("Unable to translate the host address (%s).", gai_strerror(i));
        return -1;
    }

    for (res = res_list; res != NULL; res = res->ai_next) {
        sock = socket(res->ai_family, res->ai_socktype, res->ai_protocol);
        if (sock == -1) {
            /* socket was not created, try another resource */
            continue;
        }

        if (connect(sock, res->ai_addr, res->ai_addrlen) == -1) {
            /* network connection failed, try another resource */
            close(sock);
            sock = -1;
            continue;
        }

        /* make the socket non-blocking */
        if (((flags = fcntl(sock, F_GETFL)) == -1) || (fcntl(sock, F_SETFL, flags | O_NONBLOCK) == -1)) {
            ERR("Fcntl failed (%s).", strerror(errno));
            close(sock);
            freeaddrinfo(res_list);
            return -1;
        }

        /* enable keep-alive */
        i = 1;
        if (setsockopt(sock, SOL_SOCKET, SO_KEEPALIVE, &i, sizeof i) == -1) {
            ERR("Setsockopt failed (%s).", strerror(errno));
            close(sock);
            freeaddrinfo(res_list);
            return -1;
        }

        /* we're done, network connection established */
        break;
    }

    if (sock != -1) {
        VRB("Successfully connected to %s:%s over %s.", host, port_s, (res->ai_family == AF_INET6) ? "IPv6" : "IPv4");
    }
    freeaddrinfo(res_list);

    return sock;
}

static NC_MSG_TYPE
get_msg(struct nc_session *session, int timeout, uint64_t msgid, struct lyxml_elem **msg)
{
    char *ptr;
    const char *str_msgid;
    uint64_t cur_msgid;
    struct lyxml_elem *xml;
    struct nc_msg_cont *cont, **cont_ptr;
    NC_MSG_TYPE msgtype = 0; /* NC_MSG_ERROR */

    /* try to get notification from the session's queue */
    if (!msgid && session->opts.client.notifs) {
        cont = session->opts.client.notifs;
        session->opts.client.notifs = cont->next;

        xml = cont->msg;
        free(cont);

        msgtype = NC_MSG_NOTIF;
    }

    /* try to get rpc-reply from the session's queue */
    if (msgid && session->opts.client.replies) {
        cont = session->opts.client.replies;
        session->opts.client.replies = cont->next;

        xml = cont->msg;
        free(cont);

        msgtype = NC_MSG_REPLY;
    }

    if (!msgtype) {
        /* read message from wire */
        msgtype = nc_read_msg_poll_io(session, timeout, &xml);
    }

    /* we read rpc-reply, want a notif */
    if (!msgid && (msgtype == NC_MSG_REPLY)) {
        cont_ptr = &session->opts.client.replies;
        while (*cont_ptr) {
            cont_ptr = &((*cont_ptr)->next);
        }
        *cont_ptr = malloc(sizeof **cont_ptr);
        if (!*cont_ptr) {
            ERRMEM;
            lyxml_free(session->ctx, xml);
            return NC_MSG_ERROR;
        }
        (*cont_ptr)->msg = xml;
        (*cont_ptr)->next = NULL;
    }

    /* we read notif, want a rpc-reply */
    if (msgid && (msgtype == NC_MSG_NOTIF)) {
        if (!session->opts.client.ntf_tid) {
            ERR("Session %u: received a <notification> but session is not subscribed.", session->id);
            lyxml_free(session->ctx, xml);
            return NC_MSG_ERROR;
        }

        cont_ptr = &session->opts.client.notifs;
        while (*cont_ptr) {
            cont_ptr = &((*cont_ptr)->next);
        }
        *cont_ptr = malloc(sizeof **cont_ptr);
        if (!*cont_ptr) {
            ERRMEM;
            lyxml_free(session->ctx, xml);
            return NC_MSG_ERROR;
        }
        (*cont_ptr)->msg = xml;
        (*cont_ptr)->next = NULL;
    }

    switch (msgtype) {
    case NC_MSG_NOTIF:
        if (!msgid) {
            *msg = xml;
        }
        break;

    case NC_MSG_REPLY:
        if (msgid) {
            /* check message-id */
            str_msgid = lyxml_get_attr(xml, "message-id", NULL);
            if (!str_msgid) {
                WRN("Session %u: received a <rpc-reply> without a message-id.", session->id);
            } else {
                cur_msgid = strtoul(str_msgid, &ptr, 10);
                if (cur_msgid != msgid) {
                    ERR("Session %u: received a <rpc-reply> with an unexpected message-id \"%s\".",
                        session->id, str_msgid);
                    msgtype = NC_MSG_REPLY_ERR_MSGID;
                }
            }
            *msg = xml;
        }
        break;

    case NC_MSG_HELLO:
        ERR("Session %u: received another <hello> message.", session->id);
        lyxml_free(session->ctx, xml);
        msgtype = NC_MSG_ERROR;
        break;

    case NC_MSG_RPC:
        ERR("Session %u: received <rpc> from a NETCONF server.", session->id);
        lyxml_free(session->ctx, xml);
        msgtype = NC_MSG_ERROR;
        break;

    default:
        /* NC_MSG_WOULDBLOCK and NC_MSG_ERROR - pass it out;
         * NC_MSG_NONE is not returned by nc_read_msg()
         */
        break;
    }

    return msgtype;
}

/* cannot strictly fail, but does not need to fill any error parameter at all */
static void
parse_rpc_error(struct ly_ctx *ctx, struct lyxml_elem *xml, struct nc_err *err)
{
    struct lyxml_elem *iter, *next, *info;

    LY_TREE_FOR(xml->child, iter) {
        if (!iter->ns) {
            if (iter->content) {
                WRN("<rpc-error> child \"%s\" with value \"%s\" without namespace.", iter->name, iter->content);
            } else {
                WRN("<rpc-error> child \"%s\" without namespace.", iter->name);
            }
            continue;
        } else if (strcmp(iter->ns->value, NC_NS_BASE)) {
            if (iter->content) {
                WRN("<rpc-error> child \"%s\" with value \"%s\" in an unknown namespace \"%s\".",
                    iter->name, iter->content, iter->ns->value);
            } else {
                WRN("<rpc-error> child \"%s\" in an unknown namespace \"%s\".", iter->name, iter->ns->value);
            }
            continue;
        }

        if (!strcmp(iter->name, "error-type")) {
            if (!iter->content || (strcmp(iter->content, "transport") && strcmp(iter->content, "rpc")
                    && strcmp(iter->content, "protocol") && strcmp(iter->content, "application"))) {
                WRN("<rpc-error> <error-type> unknown value \"%s\".", (iter->content ? iter->content : ""));
            } else if (err->type) {
                WRN("<rpc-error> <error-type> duplicated.");
            } else {
                err->type = lydict_insert(ctx, iter->content, 0);
            }
        } else if (!strcmp(iter->name, "error-tag")) {
            if (!iter->content || (strcmp(iter->content, "in-use") && strcmp(iter->content, "invalid-value")
                    && strcmp(iter->content, "too-big") && strcmp(iter->content, "missing-attribute")
                    && strcmp(iter->content, "bad-attribute") && strcmp(iter->content, "unknown-attribute")
                    && strcmp(iter->content, "missing-element") && strcmp(iter->content, "bad-element")
                    && strcmp(iter->content, "unknown-element") && strcmp(iter->content, "unknown-namespace")
                    && strcmp(iter->content, "access-denied") && strcmp(iter->content, "lock-denied")
                    && strcmp(iter->content, "resource-denied") && strcmp(iter->content, "rollback-failed")
                    && strcmp(iter->content, "data-exists") && strcmp(iter->content, "data-missing")
                    && strcmp(iter->content, "operation-not-supported") && strcmp(iter->content, "operation-failed")
                    && strcmp(iter->content, "malformed-message"))) {
                WRN("<rpc-error> <error-tag> unknown value \"%s\".", (iter->content ? iter->content : ""));
            } else if (err->tag) {
                WRN("<rpc-error> <error-tag> duplicated.");
            } else {
                err->tag = lydict_insert(ctx, iter->content, 0);
            }
        } else if (!strcmp(iter->name, "error-severity")) {
            if (!iter->content || (strcmp(iter->content, "error") && strcmp(iter->content, "warning"))) {
                WRN("<rpc-error> <error-severity> unknown value \"%s\".", (iter->content ? iter->content : ""));
            } else if (err->severity) {
                WRN("<rpc-error> <error-severity> duplicated.");
            } else {
                err->severity = lydict_insert(ctx, iter->content, 0);
            }
        } else if (!strcmp(iter->name, "error-app-tag")) {
            if (err->apptag) {
                WRN("<rpc-error> <error-app-tag> duplicated.");
            } else {
                err->apptag = lydict_insert(ctx, (iter->content ? iter->content : ""), 0);
            }
        } else if (!strcmp(iter->name, "error-path")) {
            if (err->path) {
                WRN("<rpc-error> <error-path> duplicated.");
            } else {
                err->path = lydict_insert(ctx, (iter->content ? iter->content : ""), 0);
            }
        } else if (!strcmp(iter->name, "error-message")) {
            if (err->message) {
                WRN("<rpc-error> <error-message> duplicated.");
            } else {
                err->message_lang = lyxml_get_attr(iter, "xml:lang", NULL);
                if (err->message_lang) {
                    err->message_lang = lydict_insert(ctx, err->message_lang, 0);
                } else {
                    VRB("<rpc-error> <error-message> without the recommended \"xml:lang\" attribute.");
                }
                err->message = lydict_insert(ctx, (iter->content ? iter->content : ""), 0);
            }
        } else if (!strcmp(iter->name, "error-info")) {
            LY_TREE_FOR_SAFE(iter->child, next, info) {
                if (info->ns && !strcmp(info->ns->value, NC_NS_BASE)) {
                    if (!strcmp(info->name, "session-id")) {
                        if (err->sid) {
                            WRN("<rpc-error> <error-info> <session-id> duplicated.");
                        } else {
                            err->sid = lydict_insert(ctx, (info->content ? info->content : ""), 0);
                        }
                    } else if (!strcmp(info->name, "bad-attribute")) {
                        ++err->attr_count;
                        err->attr = nc_realloc(err->attr, err->attr_count * sizeof *err->attr);
                        if (!err->attr) {
                            ERRMEM;
                            return;
                        }
                        err->attr[err->attr_count - 1] = lydict_insert(ctx, (info->content ? info->content : ""), 0);
                    } else if (!strcmp(info->name, "bad-element")) {
                        ++err->elem_count;
                        err->elem = nc_realloc(err->elem, err->elem_count * sizeof *err->elem);
                        if (!err->elem) {
                            ERRMEM;
                            return;
                        }
                        err->elem[err->elem_count - 1] = lydict_insert(ctx, (info->content ? info->content : ""), 0);
                    } else if (!strcmp(info->name, "bad-namespace")) {
                        ++err->ns_count;
                        err->ns = nc_realloc(err->ns, err->ns_count * sizeof *err->ns);
                        if (!err->ns) {
                            ERRMEM;
                            return;
                        }
                        err->ns[err->ns_count - 1] = lydict_insert(ctx, (info->content ? info->content : ""), 0);
                    } else {
                        if (info->content) {
                            WRN("<rpc-error> <error-info> unknown child \"%s\" with value \"%s\".",
                                info->name, info->content);
                        } else {
                            WRN("<rpc-error> <error-info> unknown child \"%s\".", info->name);
                        }
                    }
                } else {
                    lyxml_unlink(ctx, info);
                    ++err->other_count;
                    err->other = nc_realloc(err->other, err->other_count * sizeof *err->other);
                    if (!err->other) {
                        ERRMEM;
                        return;
                    }
                    err->other[err->other_count - 1] = info;
                }
            }
        } else {
            if (iter->content) {
                WRN("<rpc-error> unknown child \"%s\" with value \"%s\".", iter->name, iter->content);
            } else {
                WRN("<rpc-error> unknown child \"%s\".", iter->name);
            }
        }
    }
}

static struct nc_reply *
parse_reply(struct ly_ctx *ctx, struct lyxml_elem *xml, struct nc_rpc *rpc, int parseroptions)
{
    struct lyxml_elem *iter;
    struct lyd_node *data = NULL, *rpc_act = NULL;
    struct nc_client_reply_error *error_rpl;
    struct nc_reply_data *data_rpl;
    struct nc_reply *reply = NULL;
    struct nc_rpc_act_generic *rpc_gen;
    int i;

    if (!xml->child) {
        ERR("An empty <rpc-reply>.");
        return NULL;
    }

    /* rpc-error */
    if (!strcmp(xml->child->name, "rpc-error") && xml->child->ns && !strcmp(xml->child->ns->value, NC_NS_BASE)) {
        /* count and check elements */
        i = 0;
        LY_TREE_FOR(xml->child, iter) {
            if (strcmp(iter->name, "rpc-error")) {
                ERR("<rpc-reply> content mismatch (<rpc-error> and <%s>).", iter->name);
                return NULL;
            } else if (!iter->ns) {
                ERR("<rpc-reply> content mismatch (<rpc-error> without namespace).");
                return NULL;
            } else if (strcmp(iter->ns->value, NC_NS_BASE)) {
                ERR("<rpc-reply> content mismatch (<rpc-error> with NS \"%s\").", iter->ns->value);
                return NULL;
            }
            ++i;
        }

        error_rpl = malloc(sizeof *error_rpl);
        if (!error_rpl) {
            ERRMEM;
            return NULL;
        }
        error_rpl->type = NC_RPL_ERROR;
        error_rpl->err = calloc(i, sizeof *error_rpl->err);
        if (!error_rpl->err) {
            ERRMEM;
            free(error_rpl);
            return NULL;
        }
        error_rpl->count = i;
        error_rpl->ctx = ctx;
        reply = (struct nc_reply *)error_rpl;

        i = 0;
        LY_TREE_FOR(xml->child, iter) {
            parse_rpc_error(ctx, iter, error_rpl->err + i);
            ++i;
        }

    /* ok */
    } else if (!strcmp(xml->child->name, "ok") && xml->child->ns && !strcmp(xml->child->ns->value, NC_NS_BASE)) {
        if (xml->child->next) {
            ERR("<rpc-reply> content mismatch (<ok> and <%s>).", xml->child->next->name);
            return NULL;
        }
        reply = malloc(sizeof *reply);
        if (!reply) {
            ERRMEM;
            return NULL;
        }
        reply->type = NC_RPL_OK;

    /* some RPC output */
    } else {
        switch (rpc->type) {
        case NC_RPC_ACT_GENERIC:
            rpc_gen = (struct nc_rpc_act_generic *)rpc;

            if (rpc_gen->has_data) {
                rpc_act = rpc_gen->content.data;
            } else {
                rpc_act = lyd_parse_mem(ctx, rpc_gen->content.xml_str, LYD_XML, LYD_OPT_RPC | parseroptions, NULL);
                if (!rpc_act) {
                    ERR("Failed to parse a generic RPC/action XML.");
                    return NULL;
                }
            }
            break;

        case NC_RPC_GETCONFIG:
        case NC_RPC_GET:
            if (!xml->child->child) {
                /* we did not receive any data */
                data_rpl = malloc(sizeof *data_rpl);
                if (!data_rpl) {
                    ERRMEM;
                    return NULL;
                }
                data_rpl->type = NC_RPL_DATA;
                data_rpl->data = NULL;
                return (struct nc_reply *)data_rpl;
            }

            /* special treatment */
            data = lyd_parse_xml(ctx, &xml->child->child,
                                 LYD_OPT_DESTRUCT | (rpc->type == NC_RPC_GETCONFIG ? LYD_OPT_GETCONFIG : LYD_OPT_GET)
                                 | parseroptions);
            if (!data) {
                ERR("Failed to parse <%s> reply.", (rpc->type == NC_RPC_GETCONFIG ? "get-config" : "get"));
                return NULL;
            }
            break;

        case NC_RPC_GETSCHEMA:
            rpc_act = lyd_new(NULL, ly_ctx_get_module(ctx, "ietf-netconf-monitoring", NULL, 1), "get-schema");
            if (!rpc_act) {
                ERRINT;
                return NULL;
            }
            break;

        case NC_RPC_EDIT:
        case NC_RPC_COPY:
        case NC_RPC_DELETE:
        case NC_RPC_LOCK:
        case NC_RPC_UNLOCK:
        case NC_RPC_KILL:
        case NC_RPC_COMMIT:
        case NC_RPC_DISCARD:
        case NC_RPC_CANCEL:
        case NC_RPC_VALIDATE:
        case NC_RPC_SUBSCRIBE:
            /* there is no output defined */
            ERR("Unexpected data reply (root elem \"%s\").", xml->child->name);
            return NULL;
        default:
            ERRINT;
            return NULL;
        }

        data_rpl = malloc(sizeof *data_rpl);
        if (!data_rpl) {
            ERRMEM;
            return NULL;
        }
        data_rpl->type = NC_RPL_DATA;
        if (!data) {
            data_rpl->data = lyd_parse_xml(ctx, &xml->child, LYD_OPT_RPCREPLY | LYD_OPT_DESTRUCT | parseroptions,
                                           rpc_act, NULL);
        } else {
            /* <get>, <get-config> */
            data_rpl->data = data;
        }
        lyd_free_withsiblings(rpc_act);
        if (!data_rpl->data) {
            ERR("Failed to parse <rpc-reply>.");
            free(data_rpl);
            return NULL;
        }
        reply = (struct nc_reply *)data_rpl;
    }

    return reply;
}

#if defined(NC_ENABLED_SSH) || defined(NC_ENABLED_TLS)

int
nc_client_ch_add_bind_listen(const char *address, uint16_t port, NC_TRANSPORT_IMPL ti)
{
    int sock;

    if (!address) {
        ERRARG("address");
        return -1;
    } else if (!port) {
        ERRARG("port");
        return -1;
    }

    sock = nc_sock_listen(address, port);
    if (sock == -1) {
        return -1;
    }

    ++client_opts.ch_bind_count;
    client_opts.ch_binds = nc_realloc(client_opts.ch_binds, client_opts.ch_bind_count * sizeof *client_opts.ch_binds);
    if (!client_opts.ch_binds) {
        ERRMEM;
        close(sock);
        return -1;
    }

    client_opts.ch_bind_ti = nc_realloc(client_opts.ch_bind_ti, client_opts.ch_bind_count * sizeof *client_opts.ch_bind_ti);
    if (!client_opts.ch_bind_ti) {
        ERRMEM;
        close(sock);
        return -1;
    }
    client_opts.ch_bind_ti[client_opts.ch_bind_count - 1] = ti;

    client_opts.ch_binds[client_opts.ch_bind_count - 1].address = strdup(address);
    if (!client_opts.ch_binds[client_opts.ch_bind_count - 1].address) {
        ERRMEM;
        close(sock);
        return -1;
    }
    client_opts.ch_binds[client_opts.ch_bind_count - 1].port = port;
    client_opts.ch_binds[client_opts.ch_bind_count - 1].sock = sock;
    client_opts.ch_binds[client_opts.ch_bind_count - 1].pollin = 0;

    return 0;
}

int
nc_client_ch_del_bind(const char *address, uint16_t port, NC_TRANSPORT_IMPL ti)
{
    uint32_t i;
    int ret = -1;

    if (!address && !port && !ti) {
        for (i = 0; i < client_opts.ch_bind_count; ++i) {
            close(client_opts.ch_binds[i].sock);
            free((char *)client_opts.ch_binds[i].address);

            ret = 0;
        }
        free(client_opts.ch_binds);
        client_opts.ch_binds = NULL;
        client_opts.ch_bind_count = 0;
    } else {
        for (i = 0; i < client_opts.ch_bind_count; ++i) {
            if ((!address || !strcmp(client_opts.ch_binds[i].address, address))
                    && (!port || (client_opts.ch_binds[i].port == port))
                    && (!ti || (client_opts.ch_bind_ti[i] == ti))) {
                close(client_opts.ch_binds[i].sock);
                free((char *)client_opts.ch_binds[i].address);

                --client_opts.ch_bind_count;
                if (!client_opts.ch_bind_count) {
                    free(client_opts.ch_binds);
                    client_opts.ch_binds = NULL;
                } else if (i < client_opts.ch_bind_count) {
                    memcpy(&client_opts.ch_binds[i], &client_opts.ch_binds[client_opts.ch_bind_count], sizeof *client_opts.ch_binds);
                    client_opts.ch_bind_ti[i] = client_opts.ch_bind_ti[client_opts.ch_bind_count];
                }

                ret = 0;
            }
        }
    }

    return ret;
}

API int
nc_accept_callhome(int timeout, struct ly_ctx *ctx, struct nc_session **session)
{
    int sock;
    char *host = NULL;
    uint16_t port, idx;

    if (!client_opts.ch_binds) {
        ERRINIT;
        return -1;
    } else if (!session) {
        ERRARG("session");
        return -1;
    }

    sock = nc_sock_accept_binds(client_opts.ch_binds, client_opts.ch_bind_count, timeout, &host, &port, &idx);

    if (sock < 1) {
        free(host);
        return sock;
    }

#ifdef NC_ENABLED_SSH
    if (client_opts.ch_bind_ti[idx] == NC_TI_LIBSSH) {
        *session = nc_accept_callhome_ssh_sock(sock, host, port, ctx, NC_TRANSPORT_TIMEOUT);
    } else
#endif
#ifdef NC_ENABLED_TLS
    if (client_opts.ch_bind_ti[idx] == NC_TI_OPENSSL) {
        *session = nc_accept_callhome_tls_sock(sock, host, port, ctx, NC_TRANSPORT_TIMEOUT);
    } else
#endif
    {
        close(sock);
        *session = NULL;
    }

    free(host);

    if (!(*session)) {
        return -1;
    }

    return 1;
}

#endif /* NC_ENABLED_SSH || NC_ENABLED_TLS */

API const char * const *
nc_session_get_cpblts(const struct nc_session *session)
{
    if (!session) {
        ERRARG("session");
        return NULL;
    }

    return (const char * const *)session->opts.client.cpblts;
}

API const char *
nc_session_cpblt(const struct nc_session *session, const char *capab)
{
    int i, len;

    if (!session) {
        ERRARG("session");
        return NULL;
    } else if (!capab) {
        ERRARG("capab");
        return NULL;
    }

    len = strlen(capab);
    for (i = 0; session->opts.client.cpblts[i]; ++i) {
        if (!strncmp(session->opts.client.cpblts[i], capab, len)) {
            return session->opts.client.cpblts[i];
        }
    }

    return NULL;
}

API int
nc_session_ntf_thread_running(const struct nc_session *session)
{
    if (!session || (session->side != NC_CLIENT)) {
        ERRARG("session");
        return 0;
    }

    return session->opts.client.ntf_tid ? 1 : 0;
}

API void
nc_client_init(void)
{
    nc_init();
}

API void
nc_client_destroy(void)
{
    nc_client_set_schema_searchpath(NULL);
#if defined(NC_ENABLED_SSH) || defined(NC_ENABLED_TLS)
    nc_client_ch_del_bind(NULL, 0, 0);
#endif
#ifdef NC_ENABLED_SSH
    nc_client_ssh_destroy_opts();
#endif
#ifdef NC_ENABLED_TLS
    nc_client_tls_destroy_opts();
#endif
    nc_destroy();
}

API NC_MSG_TYPE
nc_recv_reply(struct nc_session *session, struct nc_rpc *rpc, uint64_t msgid, int timeout, int parseroptions, struct nc_reply **reply)
{
    struct lyxml_elem *xml;
    NC_MSG_TYPE msgtype = 0; /* NC_MSG_ERROR */

    if (!session) {
        ERRARG("session");
        return NC_MSG_ERROR;
    } else if (!rpc) {
        ERRARG("rpc");
        return NC_MSG_ERROR;
    } else if (!reply) {
        ERRARG("reply");
        return NC_MSG_ERROR;
    } else if (parseroptions & LYD_OPT_TYPEMASK) {
        ERRARG("parseroptions");
        return NC_MSG_ERROR;
    } else if ((session->status != NC_STATUS_RUNNING) || (session->side != NC_CLIENT)) {
        ERR("Session %u: invalid session to receive RPC replies.", session->id);
        return NC_MSG_ERROR;
    }
    parseroptions &= ~(LYD_OPT_DESTRUCT | LYD_OPT_NOSIBLINGS);
    if (!(session->flags & NC_SESSION_CLIENT_NOT_STRICT)) {
        parseroptions &= LYD_OPT_STRICT;
    }
    /* no mechanism to check external dependencies is provided */
    parseroptions|= LYD_OPT_NOEXTDEPS;
    *reply = NULL;

    msgtype = get_msg(session, timeout, msgid, &xml);

    if ((msgtype == NC_MSG_REPLY) || (msgtype == NC_MSG_REPLY_ERR_MSGID)) {
        *reply = parse_reply(session->ctx, xml, rpc, parseroptions);
        lyxml_free(session->ctx, xml);
        if (!(*reply)) {
            return NC_MSG_ERROR;
        }
    }

    return msgtype;
}

API NC_MSG_TYPE
nc_recv_notif(struct nc_session *session, int timeout, struct nc_notif **notif)
{
    struct lyxml_elem *xml, *ev_time;
    NC_MSG_TYPE msgtype = 0; /* NC_MSG_ERROR */

    if (!session) {
        ERRARG("session");
        return NC_MSG_ERROR;
    } else if (!notif) {
        ERRARG("notif");
        return NC_MSG_ERROR;
    } else if (session->status != NC_STATUS_RUNNING || session->side != NC_CLIENT) {
        ERR("Session %u: invalid session to receive Notifications.", session->id);
        return NC_MSG_ERROR;
    }

    msgtype = get_msg(session, timeout, 0, &xml);

    if (msgtype == NC_MSG_NOTIF) {
        *notif = calloc(1, sizeof **notif);
        if (!*notif) {
            ERRMEM;
            lyxml_free(session->ctx, xml);
            return NC_MSG_ERROR;
        }

        /* eventTime */
        LY_TREE_FOR(xml->child, ev_time) {
            if (!strcmp(ev_time->name, "eventTime")) {
                (*notif)->datetime = lydict_insert(session->ctx, ev_time->content, 0);
                /* lyd_parse does not know this element */
                lyxml_free(session->ctx, ev_time);
                break;
            }
        }
        if (!(*notif)->datetime) {
            ERR("Session %u: notification is missing the \"eventTime\" element.", session->id);
            goto fail;
        }

        /* notification body */
        (*notif)->tree = lyd_parse_xml(session->ctx, &xml->child, LYD_OPT_NOTIF | LYD_OPT_DESTRUCT | LYD_OPT_NOEXTDEPS
                                       | (session->flags & NC_SESSION_CLIENT_NOT_STRICT ? 0 : LYD_OPT_STRICT), NULL);
        lyxml_free(session->ctx, xml);
        xml = NULL;
        if (!(*notif)->tree) {
            ERR("Session %u: failed to parse a new notification.", session->id);
            goto fail;
        }
    }

    return msgtype;

fail:
    lydict_remove(session->ctx, (*notif)->datetime);
    lyd_free((*notif)->tree);
    free(*notif);
    *notif = NULL;
    lyxml_free(session->ctx, xml);

    return NC_MSG_ERROR;
}

static void *
nc_recv_notif_thread(void *arg)
{
    struct nc_ntf_thread_arg *ntarg;
    struct nc_session *session;
    void (*notif_clb)(struct nc_session *session, const struct nc_notif *notif);
    struct nc_notif *notif;
    NC_MSG_TYPE msgtype;
    pthread_t *ntf_tid;

    pthread_detach(pthread_self());

    ntarg = (struct nc_ntf_thread_arg *)arg;
    session = ntarg->session;
    notif_clb = ntarg->notif_clb;
    free(ntarg);

    /* remember our allocated tid, we will be freeing it */
    ntf_tid = (pthread_t *)session->opts.client.ntf_tid;

    while (session->opts.client.ntf_tid) {
        msgtype = nc_recv_notif(session, NC_CLIENT_NOTIF_THREAD_SLEEP / 1000, &notif);
        if (msgtype == NC_MSG_NOTIF) {
            notif_clb(session, notif);
            if (!strcmp(notif->tree->schema->name, "notificationComplete")
                    && !strcmp(notif->tree->schema->module->name, "nc-notifications")) {
                nc_notif_free(notif);
                break;
            }
            nc_notif_free(notif);
        } else if ((msgtype == NC_MSG_ERROR) && (session->status != NC_STATUS_RUNNING)) {
            /* quit this thread once the session is broken */
            break;
        }

        usleep(NC_CLIENT_NOTIF_THREAD_SLEEP);
    }

    VRB("Session %u: notification thread exit.", session->id);
    session->opts.client.ntf_tid = NULL;
    free(ntf_tid);
    return NULL;
}

API int
nc_recv_notif_dispatch(struct nc_session *session, void (*notif_clb)(struct nc_session *session, const struct nc_notif *notif))
{
    struct nc_ntf_thread_arg *ntarg;
    int ret;

    if (!session) {
        ERRARG("session");
        return -1;
    } else if (!notif_clb) {
        ERRARG("notif_clb");
        return -1;
    } else if ((session->status != NC_STATUS_RUNNING) || (session->side != NC_CLIENT)) {
        ERR("Session %u: invalid session to receive Notifications.", session->id);
        return -1;
    } else if (session->opts.client.ntf_tid) {
        ERR("Session %u: separate notification thread is already running.", session->id);
        return -1;
    }

    ntarg = malloc(sizeof *ntarg);
    if (!ntarg) {
        ERRMEM;
        return -1;
    }
    ntarg->session = session;
    ntarg->notif_clb = notif_clb;

    /* just so that nc_recv_notif_thread() does not immediately exit, the value does not matter */
    session->opts.client.ntf_tid = malloc(sizeof *session->opts.client.ntf_tid);
    if (!session->opts.client.ntf_tid) {
        ERRMEM;
        free(ntarg);
        return -1;
    }

    ret = pthread_create((pthread_t *)session->opts.client.ntf_tid, NULL, nc_recv_notif_thread, ntarg);
    if (ret) {
        ERR("Session %u: failed to create a new thread (%s).", strerror(errno));
        free(ntarg);
        free((pthread_t *)session->opts.client.ntf_tid);
        session->opts.client.ntf_tid = NULL;
        return -1;
    }

    return 0;
}

API NC_MSG_TYPE
nc_send_rpc(struct nc_session *session, struct nc_rpc *rpc, int timeout, uint64_t *msgid)
{
    NC_MSG_TYPE r;
<<<<<<< HEAD
    int ret, dofree = 1;
=======
    int dofree = 1;
>>>>>>> 208cbcd9
    struct nc_rpc_act_generic *rpc_gen;
    struct nc_rpc_getconfig *rpc_gc;
    struct nc_rpc_edit *rpc_e;
    struct nc_rpc_copy *rpc_cp;
    struct nc_rpc_delete *rpc_del;
    struct nc_rpc_lock *rpc_lock;
    struct nc_rpc_get *rpc_g;
    struct nc_rpc_kill *rpc_k;
    struct nc_rpc_commit *rpc_com;
    struct nc_rpc_cancel *rpc_can;
    struct nc_rpc_validate *rpc_val;
    struct nc_rpc_getschema *rpc_gs;
    struct nc_rpc_subscribe *rpc_sub;
    struct lyd_node *data, *node;
    const struct lys_module *ietfnc = NULL, *ietfncmon, *notifs, *ietfncwd = NULL;
    char str[11];
    uint64_t cur_msgid;

    if (!session) {
        ERRARG("session");
        return NC_MSG_ERROR;
    } else if (!rpc) {
        ERRARG("rpc");
        return NC_MSG_ERROR;
    } else if (!msgid) {
        ERRARG("msgid");
        return NC_MSG_ERROR;
    } else if (session->status != NC_STATUS_RUNNING || session->side != NC_CLIENT) {
        ERR("Session %u: invalid session to send RPCs.", session->id);
        return NC_MSG_ERROR;
    }

    if ((rpc->type != NC_RPC_GETSCHEMA) && (rpc->type != NC_RPC_ACT_GENERIC) && (rpc->type != NC_RPC_SUBSCRIBE)) {
        ietfnc = ly_ctx_get_module(session->ctx, "ietf-netconf", NULL, 1);
        if (!ietfnc) {
            ERR("Session %u: missing \"ietf-netconf\" schema in the context.", session->id);
            return NC_MSG_ERROR;
        }
    }

    switch (rpc->type) {
    case NC_RPC_ACT_GENERIC:
        rpc_gen = (struct nc_rpc_act_generic *)rpc;

        if (rpc_gen->has_data) {
            data = rpc_gen->content.data;
            dofree = 0;
        } else {
            data = lyd_parse_mem(session->ctx, rpc_gen->content.xml_str, LYD_XML, LYD_OPT_RPC | LYD_OPT_NOEXTDEPS
                                 | (session->flags & NC_SESSION_CLIENT_NOT_STRICT ? 0 : LYD_OPT_STRICT), NULL);
            if (!data) {
                return NC_MSG_ERROR;
            }
        }
        break;

    case NC_RPC_GETCONFIG:
        rpc_gc = (struct nc_rpc_getconfig *)rpc;

        data = lyd_new(NULL, ietfnc, "get-config");
        node = lyd_new(data, ietfnc, "source");
        node = lyd_new_leaf(node, ietfnc, ncds2str[rpc_gc->source], NULL);
        if (!node) {
            lyd_free(data);
            return NC_MSG_ERROR;
        }
        if (rpc_gc->filter) {
            if (!rpc_gc->filter[0] || (rpc_gc->filter[0] == '<')) {
                node = lyd_new_anydata(data, ietfnc, "filter", rpc_gc->filter, LYD_ANYDATA_SXML);
                lyd_insert_attr(node, NULL, "type", "subtree");
            } else {
                node = lyd_new_anydata(data, ietfnc, "filter", NULL, LYD_ANYDATA_CONSTSTRING);
                lyd_insert_attr(node, NULL, "type", "xpath");
                lyd_insert_attr(node, NULL, "select", rpc_gc->filter);
            }
            if (!node) {
                lyd_free(data);
                return NC_MSG_ERROR;
            }
        }

        if (rpc_gc->wd_mode) {
            if (!ietfncwd) {
                ietfncwd = ly_ctx_get_module(session->ctx, "ietf-netconf-with-defaults", NULL, 1);
                if (!ietfncwd) {
                    ERR("Session %u: missing \"ietf-netconf-with-defaults\" schema in the context.", session->id);
                    return NC_MSG_ERROR;
                }
            }
            switch (rpc_gc->wd_mode) {
            case NC_WD_UNKNOWN:
                /* cannot get here */
                break;
            case NC_WD_ALL:
                node = lyd_new_leaf(data, ietfncwd, "with-defaults", "report-all");
                break;
            case NC_WD_ALL_TAG:
                node = lyd_new_leaf(data, ietfncwd, "with-defaults", "report-all-tagged");
                break;
            case NC_WD_TRIM:
                node = lyd_new_leaf(data, ietfncwd, "with-defaults", "trim");
                break;
            case NC_WD_EXPLICIT:
                node = lyd_new_leaf(data, ietfncwd, "with-defaults", "explicit");
                break;
            }
            if (!node) {
                lyd_free(data);
                return NC_MSG_ERROR;
            }
        }
        break;

    case NC_RPC_EDIT:
        rpc_e = (struct nc_rpc_edit *)rpc;

        data = lyd_new(NULL, ietfnc, "edit-config");
        node = lyd_new(data, ietfnc, "target");
        node = lyd_new_leaf(node, ietfnc, ncds2str[rpc_e->target], NULL);
        if (!node) {
            lyd_free(data);
            return NC_MSG_ERROR;
        }

        if (rpc_e->default_op) {
            node = lyd_new_leaf(data, ietfnc, "default-operation", rpcedit_dfltop2str[rpc_e->default_op]);
            if (!node) {
                lyd_free(data);
                return NC_MSG_ERROR;
            }
        }

        if (rpc_e->test_opt) {
            node = lyd_new_leaf(data, ietfnc, "test-option", rpcedit_testopt2str[rpc_e->test_opt]);
            if (!node) {
                lyd_free(data);
                return NC_MSG_ERROR;
            }
        }

        if (rpc_e->error_opt) {
            node = lyd_new_leaf(data, ietfnc, "error-option", rpcedit_erropt2str[rpc_e->error_opt]);
            if (!node) {
                lyd_free(data);
                return NC_MSG_ERROR;
            }
        }

        if (!rpc_e->edit_cont[0] || (rpc_e->edit_cont[0] == '<')) {
            node = lyd_new_anydata(data, ietfnc, "config", rpc_e->edit_cont, LYD_ANYDATA_SXML);
        } else {
            node = lyd_new_leaf(data, ietfnc, "url", rpc_e->edit_cont);
        }
        if (!node) {
            lyd_free(data);
            return NC_MSG_ERROR;
        }
        break;

    case NC_RPC_COPY:
        rpc_cp = (struct nc_rpc_copy *)rpc;

        data = lyd_new(NULL, ietfnc, "copy-config");
        node = lyd_new(data, ietfnc, "target");
        if (rpc_cp->url_trg) {
            node = lyd_new_leaf(node, ietfnc, "url", rpc_cp->url_trg);
        } else {
            node = lyd_new_leaf(node, ietfnc, ncds2str[rpc_cp->target], NULL);
        }
        if (!node) {
            lyd_free(data);
            return NC_MSG_ERROR;
        }

        node = lyd_new(data, ietfnc, "source");
        if (rpc_cp->url_config_src) {
            if (!rpc_cp->url_config_src[0] || (rpc_cp->url_config_src[0] == '<')) {
                node = lyd_new_anydata(node, ietfnc, "config", rpc_cp->url_config_src, LYD_ANYDATA_SXML);
            } else {
                node = lyd_new_leaf(node, ietfnc, "url", rpc_cp->url_config_src);
            }
        } else {
            node = lyd_new_leaf(node, ietfnc, ncds2str[rpc_cp->source], NULL);
        }
        if (!node) {
            lyd_free(data);
            return NC_MSG_ERROR;
        }

        if (rpc_cp->wd_mode) {
            if (!ietfncwd) {
                ietfncwd = ly_ctx_get_module(session->ctx, "ietf-netconf-with-defaults", NULL, 1);
                if (!ietfncwd) {
                    ERR("Session %u: missing \"ietf-netconf-with-defaults\" schema in the context.", session->id);
                    return NC_MSG_ERROR;
                }
            }
            switch (rpc_cp->wd_mode) {
            case NC_WD_UNKNOWN:
                /* cannot get here */
                break;
            case NC_WD_ALL:
                node = lyd_new_leaf(data, ietfncwd, "with-defaults", "report-all");
                break;
            case NC_WD_ALL_TAG:
                node = lyd_new_leaf(data, ietfncwd, "with-defaults", "report-all-tagged");
                break;
            case NC_WD_TRIM:
                node = lyd_new_leaf(data, ietfncwd, "with-defaults", "trim");
                break;
            case NC_WD_EXPLICIT:
                node = lyd_new_leaf(data, ietfncwd, "with-defaults", "explicit");
                break;
            }
            if (!node) {
                lyd_free(data);
                return NC_MSG_ERROR;
            }
        }
        break;

    case NC_RPC_DELETE:
        rpc_del = (struct nc_rpc_delete *)rpc;

        data = lyd_new(NULL, ietfnc, "delete-config");
        node = lyd_new(data, ietfnc, "target");
        if (rpc_del->url) {
            node = lyd_new_leaf(node, ietfnc, "url", rpc_del->url);
        } else {
            node = lyd_new_leaf(node, ietfnc, ncds2str[rpc_del->target], NULL);
        }
        if (!node) {
            lyd_free(data);
            return NC_MSG_ERROR;
        }
        break;

    case NC_RPC_LOCK:
        rpc_lock = (struct nc_rpc_lock *)rpc;

        data = lyd_new(NULL, ietfnc, "lock");
        node = lyd_new(data, ietfnc, "target");
        node = lyd_new_leaf(node, ietfnc, ncds2str[rpc_lock->target], NULL);
        if (!node) {
            lyd_free(data);
            return NC_MSG_ERROR;
        }
        break;

    case NC_RPC_UNLOCK:
        rpc_lock = (struct nc_rpc_lock *)rpc;

        data = lyd_new(NULL, ietfnc, "unlock");
        node = lyd_new(data, ietfnc, "target");
        node = lyd_new_leaf(node, ietfnc, ncds2str[rpc_lock->target], NULL);
        if (!node) {
            lyd_free(data);
            return NC_MSG_ERROR;
        }
        break;

    case NC_RPC_GET:
        rpc_g = (struct nc_rpc_get *)rpc;

        data = lyd_new(NULL, ietfnc, "get");
        if (rpc_g->filter) {
            if (!rpc_g->filter[0] || (rpc_g->filter[0] == '<')) {
                node = lyd_new_anydata(data, ietfnc, "filter", rpc_g->filter, LYD_ANYDATA_SXML);
                lyd_insert_attr(node, NULL, "type", "subtree");
            } else {
                node = lyd_new_anydata(data, ietfnc, "filter", NULL, LYD_ANYDATA_CONSTSTRING);
                lyd_insert_attr(node, NULL, "type", "xpath");
                lyd_insert_attr(node, NULL, "select", rpc_g->filter);
            }
            if (!node) {
                lyd_free(data);
                return NC_MSG_ERROR;
            }
        }

        if (rpc_g->wd_mode) {
            if (!ietfncwd) {
                ietfncwd = ly_ctx_get_module(session->ctx, "ietf-netconf-with-defaults", NULL, 1);
                if (!ietfncwd) {
                    ERR("Session %u: missing \"ietf-netconf-with-defaults\" schema in the context.", session->id);
                    lyd_free(data);
                    return NC_MSG_ERROR;
                }
            }
            switch (rpc_g->wd_mode) {
            case NC_WD_ALL:
                node = lyd_new_leaf(data, ietfncwd, "with-defaults", "report-all");
                break;
            case NC_WD_ALL_TAG:
                node = lyd_new_leaf(data, ietfncwd, "with-defaults", "report-all-tagged");
                break;
            case NC_WD_TRIM:
                node = lyd_new_leaf(data, ietfncwd, "with-defaults", "trim");
                break;
            case NC_WD_EXPLICIT:
                node = lyd_new_leaf(data, ietfncwd, "with-defaults", "explicit");
                break;
            default:
                /* cannot get here */
                node = NULL;
                break;
            }
            if (!node) {
                lyd_free(data);
                return NC_MSG_ERROR;
            }
        }
        break;

    case NC_RPC_KILL:
        rpc_k = (struct nc_rpc_kill *)rpc;

        data = lyd_new(NULL, ietfnc, "kill-session");
        sprintf(str, "%u", rpc_k->sid);
        lyd_new_leaf(data, ietfnc, "session-id", str);
        break;

    case NC_RPC_COMMIT:
        rpc_com = (struct nc_rpc_commit *)rpc;

        data = lyd_new(NULL, ietfnc, "commit");
        if (rpc_com->confirmed) {
            lyd_new_leaf(data, ietfnc, "confirmed", NULL);
        }

        if (rpc_com->confirm_timeout) {
            sprintf(str, "%u", rpc_com->confirm_timeout);
            lyd_new_leaf(data, ietfnc, "confirm-timeout", str);
        }

        if (rpc_com->persist) {
            node = lyd_new_leaf(data, ietfnc, "persist", rpc_com->persist);
            if (!node) {
                lyd_free(data);
                return NC_MSG_ERROR;
            }
        }

        if (rpc_com->persist_id) {
            node = lyd_new_leaf(data, ietfnc, "persist-id", rpc_com->persist_id);
            if (!node) {
                lyd_free(data);
                return NC_MSG_ERROR;
            }
        }
        break;

    case NC_RPC_DISCARD:
        data = lyd_new(NULL, ietfnc, "discard-changes");
        break;

    case NC_RPC_CANCEL:
        rpc_can = (struct nc_rpc_cancel *)rpc;

        data = lyd_new(NULL, ietfnc, "cancel-commit");
        if (rpc_can->persist_id) {
            node = lyd_new_leaf(data, ietfnc, "persist-id", rpc_can->persist_id);
            if (!node) {
                lyd_free(data);
                return NC_MSG_ERROR;
            }
        }
        break;

    case NC_RPC_VALIDATE:
        rpc_val = (struct nc_rpc_validate *)rpc;

        data = lyd_new(NULL, ietfnc, "validate");
        node = lyd_new(data, ietfnc, "source");
        if (rpc_val->url_config_src) {
            if (!rpc_val->url_config_src[0] || (rpc_val->url_config_src[0] == '<')) {
                node = lyd_new_anydata(node, ietfnc, "config", rpc_val->url_config_src, LYD_ANYDATA_SXML);
            } else {
                node = lyd_new_leaf(node, ietfnc, "url", rpc_val->url_config_src);
            }
        } else {
            node = lyd_new_leaf(node, ietfnc, ncds2str[rpc_val->source], NULL);
        }
        if (!node) {
            lyd_free(data);
            return NC_MSG_ERROR;
        }
        break;

    case NC_RPC_GETSCHEMA:
        ietfncmon = ly_ctx_get_module(session->ctx, "ietf-netconf-monitoring", NULL, 1);
        if (!ietfncmon) {
            ERR("Session %u: missing \"ietf-netconf-monitoring\" schema in the context.", session->id);
            return NC_MSG_ERROR;
        }

        rpc_gs = (struct nc_rpc_getschema *)rpc;

        data = lyd_new(NULL, ietfncmon, "get-schema");
        node = lyd_new_leaf(data, ietfncmon, "identifier", rpc_gs->identifier);
        if (!node) {
            lyd_free(data);
            return NC_MSG_ERROR;
        }
        if (rpc_gs->version) {
            node = lyd_new_leaf(data, ietfncmon, "version", rpc_gs->version);
            if (!node) {
                lyd_free(data);
                return NC_MSG_ERROR;
            }
        }
        if (rpc_gs->format) {
            node = lyd_new_leaf(data, ietfncmon, "format", rpc_gs->format);
            if (!node) {
                lyd_free(data);
                return NC_MSG_ERROR;
            }
        }
        break;

    case NC_RPC_SUBSCRIBE:
        notifs = ly_ctx_get_module(session->ctx, "notifications", NULL, 1);
        if (!notifs) {
            ERR("Session %u: missing \"notifications\" schema in the context.", session->id);
            return NC_MSG_ERROR;
        }

        rpc_sub = (struct nc_rpc_subscribe *)rpc;

        data = lyd_new(NULL, notifs, "create-subscription");
        if (rpc_sub->stream) {
            node = lyd_new_leaf(data, notifs, "stream", rpc_sub->stream);
            if (!node) {
                lyd_free(data);
                return NC_MSG_ERROR;
            }
        }

        if (rpc_sub->filter) {
            if (!rpc_sub->filter[0] || (rpc_sub->filter[0] == '<')) {
                node = lyd_new_anydata(data, notifs, "filter", rpc_sub->filter, LYD_ANYDATA_SXML);
                lyd_insert_attr(node, NULL, "type", "subtree");
            } else {
                node = lyd_new_anydata(data, notifs, "filter", NULL, LYD_ANYDATA_CONSTSTRING);
                lyd_insert_attr(node, NULL, "type", "xpath");
                lyd_insert_attr(node, NULL, "select", rpc_sub->filter);
            }
            if (!node) {
                lyd_free(data);
                return NC_MSG_ERROR;
            }
        }

        if (rpc_sub->start) {
            node = lyd_new_leaf(data, notifs, "startTime", rpc_sub->start);
            if (!node) {
                lyd_free(data);
                return NC_MSG_ERROR;
            }
        }

        if (rpc_sub->stop) {
            node = lyd_new_leaf(data, notifs, "stopTime", rpc_sub->stop);
            if (!node) {
                lyd_free(data);
                return NC_MSG_ERROR;
            }
        }
        break;
    default:
        ERRINT;
        return NC_MSG_ERROR;
    }

<<<<<<< HEAD
    if (lyd_validate(&data, LYD_OPT_RPC | LYD_OPT_NOEXTDEPS
                     | (session->flags & NC_SESSION_CLIENT_NOT_STRICT ? 0 : LYD_OPT_STRICT), NULL)) {
        if (dofree) {
            lyd_free(data);
        }
=======
    if (!data) {
        /* error was already printed */
>>>>>>> 208cbcd9
        return NC_MSG_ERROR;
    }

    if (lyd_validate(&data, LYD_OPT_RPC | LYD_OPT_NOEXTDEPS
                     | (session->flags & NC_SESSION_CLIENT_NOT_STRICT ? 0 : LYD_OPT_STRICT), NULL)) {
        if (dofree) {
            lyd_free(data);
        }
        return NC_MSG_ERROR;
    }

<<<<<<< HEAD
    if (dofree) {
        lyd_free(data);
    }
=======
    /* send RPC, store its message ID */
    r = nc_send_msg_io(session, timeout, data);
    cur_msgid = session->opts.client.msgid;
>>>>>>> 208cbcd9

    if (dofree) {
        lyd_free(data);
    }

    if (r == NC_MSG_RPC) {
        *msgid = cur_msgid;
    }
    return r;
}

API void
nc_client_session_set_not_strict(struct nc_session *session)
{
    if (session->side != NC_CLIENT) {
        ERRARG("session");
        return;
    }

    session->flags |= NC_SESSION_CLIENT_NOT_STRICT;
}<|MERGE_RESOLUTION|>--- conflicted
+++ resolved
@@ -1797,11 +1797,7 @@
 nc_send_rpc(struct nc_session *session, struct nc_rpc *rpc, int timeout, uint64_t *msgid)
 {
     NC_MSG_TYPE r;
-<<<<<<< HEAD
-    int ret, dofree = 1;
-=======
     int dofree = 1;
->>>>>>> 208cbcd9
     struct nc_rpc_act_generic *rpc_gen;
     struct nc_rpc_getconfig *rpc_gc;
     struct nc_rpc_edit *rpc_e;
@@ -2276,36 +2272,22 @@
         return NC_MSG_ERROR;
     }
 
-<<<<<<< HEAD
+    if (!data) {
+        /* error was already printed */
+        return NC_MSG_ERROR;
+    }
+
     if (lyd_validate(&data, LYD_OPT_RPC | LYD_OPT_NOEXTDEPS
                      | (session->flags & NC_SESSION_CLIENT_NOT_STRICT ? 0 : LYD_OPT_STRICT), NULL)) {
         if (dofree) {
             lyd_free(data);
         }
-=======
-    if (!data) {
-        /* error was already printed */
->>>>>>> 208cbcd9
         return NC_MSG_ERROR;
     }
 
-    if (lyd_validate(&data, LYD_OPT_RPC | LYD_OPT_NOEXTDEPS
-                     | (session->flags & NC_SESSION_CLIENT_NOT_STRICT ? 0 : LYD_OPT_STRICT), NULL)) {
-        if (dofree) {
-            lyd_free(data);
-        }
-        return NC_MSG_ERROR;
-    }
-
-<<<<<<< HEAD
-    if (dofree) {
-        lyd_free(data);
-    }
-=======
     /* send RPC, store its message ID */
     r = nc_send_msg_io(session, timeout, data);
     cur_msgid = session->opts.client.msgid;
->>>>>>> 208cbcd9
 
     if (dofree) {
         lyd_free(data);
